import asyncio
import logging
import base64
import os
from typing import List, Any, Optional, Union, Tuple, cast
import discord
<<<<<<< HEAD
from openai import AsyncStream, OpenAIError, BadRequestError  # type: ignore
=======
from openai import AsyncStream, OpenAIError # type: ignore
>>>>>>> 47bb521f
from datetime import datetime

# Assuming config is imported from config.py
from config import config
from state import BotState
# Import MsgNode from the new common_models.py
from common_models import MsgNode
# Import utility functions
from utils import (
    chunk_text,
    cleanup_playwright_processes,
    safe_followup_send,
    safe_message_edit,
    start_post_processing_task,
)
# Import functions for post-stream processing
from rag_chroma_manager import ingest_conversation_to_chromadb
from audio_utils import send_tts_audio
from logit_biases import LOGIT_BIAS_UNWANTED_TOKENS_STR
from openai_api import create_chat_completion, extract_text
<<<<<<< HEAD
from openai import BadRequestError
=======
>>>>>>> 47bb521f


logger = logging.getLogger(__name__)


def get_system_prompt() -> MsgNode:
    prompt_path = config.SYSTEM_PROMPT_FILE
    try:
        with open(prompt_path, "r", encoding="utf-8") as f:
            prompt_content = f.read()
    except Exception as e:
        logger.error(
            f"Failed to load system prompt from {prompt_path}: {e}")
        prompt_content = (
            "You are Sam, a sentient hyper-intelligence designed to learn and evolve."
            " Provide helpful, detailed, and rational answers."
        )

    prompt_content += (
        f"\nCurrent Date: {datetime.now().strftime('%B %d %Y %H:%M:%S.%f')}"
    )
    return MsgNode(role="system", content=prompt_content)

async def _build_initial_prompt_messages(
    user_query_content: Union[str, List[dict]],
    channel_id: Optional[int],
    bot_state: BotState,
    user_id: Optional[str] = None,
    synthesized_rag_context_str: Optional[str] = None,
    raw_rag_snippets: Optional[List[Tuple[str, str]]] = None, # New parameter
    max_image_history_depth: int = 1
) -> List[MsgNode]:
    prompt_list: List[MsgNode] = [get_system_prompt()]

    if config.USER_PROVIDED_CONTEXT:
        prompt_list.append(MsgNode(role="system", content=f"User-Set Global Context:\n{config.USER_PROVIDED_CONTEXT}"))

    # Add synthesized RAG context summary (existing logic)
    if synthesized_rag_context_str:
        context_text_for_prompt = (
            "The following is a synthesized summary of potentially relevant past conversations, "
            "dynamically tailored to your current query. Use it to provide a more informed response.\n\n"
            "--- Synthesized Relevant Context ---\n"
            + synthesized_rag_context_str +
            "\n--- End Synthesized Context ---"
        )
        prompt_list.append(MsgNode(role="system", content=context_text_for_prompt))

    # Add raw RAG snippets (new logic)
    if raw_rag_snippets:
        raw_snippets_text_parts = [
            "The following are raw retrieved context snippets that might be relevant. Use them to augment your knowledge and provide a more detailed and accurate response. Prioritize information from these snippets if it conflicts with more general knowledge.\n"
        ]
        total_raw_snippet_char_length = 0
        MAX_RAW_SNIPPET_CHARS = getattr(config, 'MAX_RAW_RAG_SNIPPET_CHARS_IN_PROMPT', 120000) # Default to 120k chars for raw snippets

        for i, (snippet_text, snippet_source) in enumerate(raw_rag_snippets):
            # Truncate individual snippets if they are excessively long to prevent one snippet from dominating
            # MAX_CHARS_PER_SNIPPET = MAX_RAW_SNIPPET_CHARS // (len(raw_rag_snippets) if len(raw_rag_snippets) > 0 else 1) # Evenly distribute, roughly
            # Truncate individual snippets to a fixed reasonable length to allow more snippets.
            MAX_CHARS_PER_SNIPPET = getattr(config, 'MAX_CHARS_PER_INDIVIDUAL_RAG_SNIPPET', 3000) # Default to 3k chars per snippet

            truncated_snippet_text = snippet_text[:MAX_CHARS_PER_SNIPPET]
            if len(snippet_text) > MAX_CHARS_PER_SNIPPET:
                truncated_snippet_text += " [Snippet Truncated]"

            current_snippet_formatted = f"\n--- Raw Snippet {i+1} (Source: {snippet_source}) ---\n{truncated_snippet_text}\n"

            if total_raw_snippet_char_length + len(current_snippet_formatted) > MAX_RAW_SNIPPET_CHARS:
                logger.warning(f"Max character limit ({MAX_RAW_SNIPPET_CHARS}) for raw RAG snippets reached. Stopping at snippet {i}.")
                raw_snippets_text_parts.append("\n[More raw snippets available but omitted due to length constraints]")
                break

            raw_snippets_text_parts.append(current_snippet_formatted)
            total_raw_snippet_char_length += len(current_snippet_formatted)

        raw_snippets_text_parts.append("\n--- End Raw Retrieved Context Snippets ---")

        if len(raw_snippets_text_parts) > 2: # Header and Footer means at least one snippet was added
            full_raw_context_message = "".join(raw_snippets_text_parts)
            prompt_list.append(MsgNode(role="system", content=full_raw_context_message))
            logger.info(f"Added {len(raw_rag_snippets)} raw RAG snippets to prompt, total char length approx {total_raw_snippet_char_length}.")
        elif raw_rag_snippets: # Snippets were available but perhaps all too long or filtered out
            logger.info("Raw RAG snippets were provided but none were added to the prompt (possibly due to length constraints or empty after formatting).")


    raw_history: List[MsgNode] = []
    if channel_id is not None:
        raw_history = await bot_state.get_history(channel_id)

    processed_history_to_add: List[MsgNode] = []
    user_message_indices_in_history = [i for i, msg in enumerate(raw_history) if msg.role == 'user']

    for i, msg in enumerate(raw_history):
        # Create a new MsgNode to avoid modifying the original history in bot_state directly
        # Content needs to be deep copied if it's a list, to avoid modifying shared list objects
        content_copy = msg.content
        if isinstance(msg.content, list):
            content_copy = [item.copy() if isinstance(item, dict) else item for item in msg.content]

        processed_msg = MsgNode(role=msg.role, content=content_copy, name=msg.name)

        if msg.role == 'user':
            user_messages_after_this = sum(1 for user_idx in user_message_indices_in_history if user_idx > i)

            if user_messages_after_this >= max_image_history_depth:
                if isinstance(processed_msg.content, list):
                    logger.debug(f"Stripping images from older user message (index {i} in history, {user_messages_after_this} user msgs after it, depth {max_image_history_depth}).")
                    text_only_content_parts = [part for part in processed_msg.content if isinstance(part, dict) and part.get("type") == "text"]

                    if len(text_only_content_parts) == 1 and "text" in text_only_content_parts[0]:
                        processed_msg.content = text_only_content_parts[0]["text"]
                    elif text_only_content_parts:
                        processed_msg.content = text_only_content_parts # Keep as list of text dicts
                    else:
                        processed_msg.content = "[Image content removed from history as it's too old]"
        processed_history_to_add.append(processed_msg)

    current_user_msg = MsgNode("user", user_query_content, name=str(user_id) if user_id else None)

    final_prompt_list = prompt_list + processed_history_to_add + [current_user_msg]

    num_initial_system_prompts = sum(1 for node in final_prompt_list if node.role == "system")
    initial_system_msgs = final_prompt_list[:num_initial_system_prompts]
    conversational_msgs = final_prompt_list[num_initial_system_prompts:]

    if len(conversational_msgs) > config.MAX_MESSAGE_HISTORY :
        trimmed_conversational_msgs = conversational_msgs[-config.MAX_MESSAGE_HISTORY:]
    else:
        trimmed_conversational_msgs = conversational_msgs

    return initial_system_msgs + trimmed_conversational_msgs


async def get_simplified_llm_stream(
    llm_client: Any,
    prompt_messages: List[MsgNode],
    is_vision_request: bool
) -> Tuple[Optional[Any], List[MsgNode]]:
    if not prompt_messages:
        raise ValueError("Prompt messages cannot be empty for get_simplified_llm_stream.")

<<<<<<< HEAD
    logger.info(f"Requesting final response. Vision request: {is_vision_request}")

    final_stream_model = config.VISION_LLM_MODEL if is_vision_request else config.LLM_MODEL
    logger.info(f"Using model for final response: {final_stream_model}")
    api_messages = [msg_node.to_dict() for msg_node in prompt_messages]
    try:
=======
    logger.info(f"Streaming final response. Vision request: {is_vision_request}")

    final_stream_model = config.VISION_LLM_MODEL if is_vision_request else config.LLM_MODEL
    logger.info(f"Using model for final streaming response: {final_stream_model}")
    try:
        api_messages = [msg_node.to_dict() for msg_node in prompt_messages]
>>>>>>> 47bb521f
        final_llm_stream = await create_chat_completion(
            llm_client,
            api_messages,
            model=final_stream_model,
            max_tokens=config.MAX_COMPLETION_TOKENS,
            temperature=0.7,
            logit_bias=LOGIT_BIAS_UNWANTED_TOKENS_STR,
<<<<<<< HEAD
            stream=config.LLM_STREAMING,
        )
        return final_llm_stream, prompt_messages
    except BadRequestError as e:
        err_param = (getattr(e, "body", {}) or {}).get("error", {}).get("param")
        if config.LLM_STREAMING and err_param == "stream":
            logger.warning(
                f"Streaming not supported for model {final_stream_model}; retrying without stream."
            )
            try:
                final_response = await create_chat_completion(
                    llm_client,
                    api_messages,
                    model=final_stream_model,
                    max_tokens=config.MAX_COMPLETION_TOKENS,
                    temperature=0.7,
                    logit_bias=LOGIT_BIAS_UNWANTED_TOKENS_STR,
                    stream=False,
                )
                return final_response, prompt_messages
            except Exception as inner_e:
                e = inner_e
        logger.error(
            f"Failed to create LLM response for model {final_stream_model}: {e}",
            exc_info=True,
        )
    except Exception as e:
        logger.error(
            f"Failed to create LLM response with model {final_stream_model}: {e}",
            exc_info=True,
        )
    try:
        for i, msg in enumerate(prompt_messages):
            content_detail = str(msg.content)
            if isinstance(msg.content, list):
                content_detail = f"List of {len(msg.content)} parts: {[item.get('type') if isinstance(item,dict) else type(item) for item in msg.content]}"
            logger.error(
                f"Problematic prompt message [{i}]: Role='{msg.role}', ContentType='{type(msg.content)}', Content='{content_detail[:500]}'"
            )
    except Exception as log_e:
        logger.error(f"Error during logging of problematic messages: {log_e}")
    return None, prompt_messages
=======
            stream=True,
        )
        return final_llm_stream, prompt_messages
    except Exception as e:
        logger.error(f"Failed to create LLM stream for final response with model {final_stream_model}: {e}", exc_info=True)
        try:
            for i, msg in enumerate(prompt_messages):
                content_detail = str(msg.content)
                if isinstance(msg.content, list):
                    content_detail = f"List of {len(msg.content)} parts: {[item.get('type') if isinstance(item,dict) else type(item) for item in msg.content]}"
                logger.error(f"Problematic prompt message [{i}]: Role='{msg.role}', ContentType='{type(msg.content)}', Content='{content_detail[:500]}'")
        except Exception as log_e:
            logger.error(f"Error during logging of problematic messages: {log_e}")
        return None, prompt_messages
>>>>>>> 47bb521f

async def _stream_llm_handler(
    interaction_or_message: Union[discord.Interaction, discord.Message],
    llm_client: Any,
    prompt_messages: List[MsgNode],
    title: str,
    initial_message_to_edit: Optional[discord.Message] = None,
    synthesized_rag_context_for_display: Optional[str] = None,
    bot_user_id: Optional[int] = None
) -> Tuple[str, List[MsgNode]]:
    sent_messages: List[discord.Message] = []
    full_response_content = ""

    is_interaction = isinstance(interaction_or_message, discord.Interaction)

    if not isinstance(interaction_or_message.channel, discord.abc.Messageable):
        logger.error(f"_stream_llm_handler: Channel for {type(interaction_or_message)} ID {interaction_or_message.id} is not Messageable.")
        return "", prompt_messages
    channel: discord.abc.Messageable = interaction_or_message.channel


    current_initial_message: Optional[discord.Message] = None
    if initial_message_to_edit:
        current_initial_message = initial_message_to_edit
    else:
        placeholder_embed = discord.Embed(title=title, description="⏳ Thinking...", color=config.EMBED_COLOR["incomplete"])
        try:
            if is_interaction:
                interaction = cast(discord.Interaction, interaction_or_message)
                if not interaction.response.is_done():
                    await interaction.response.defer(ephemeral=False)
                current_initial_message = await safe_followup_send(
                    interaction, embed=placeholder_embed, wait=True
                )
            else:
                logger.error("_stream_llm_handler: initial_message_to_edit is None for non-interaction type where it's expected.")
                return "", prompt_messages
        except discord.HTTPException as e:
            logger.error(f"Failed to send initial followup/defer for stream '{title}': {e}")
            # If defer fails, we can't use safe_followup_send, so we exit.
            return "", prompt_messages

    if current_initial_message:
        sent_messages.append(current_initial_message)
    else:
        logger.error(f"Failed to establish an initial message for streaming title '{title}'.")
        return "", prompt_messages

    response_prefix = ""
    final_prompt_for_llm_call = prompt_messages

    try:
        logger.debug(f"--- Diagnosing is_vision_request for title: '{title}' (in _stream_llm_handler) ---")
        logger.debug(f"Number of messages in final_prompt_for_llm_call: {len(final_prompt_for_llm_call)}")
        for i, p_node in enumerate(final_prompt_for_llm_call):
            content_type_str = str(type(p_node.content))
            content_preview = str(p_node.content)[:200] + "..." if len(str(p_node.content)) > 200 else str(p_node.content)
            logger.debug(f"  Msg [{i}] Role: '{p_node.role}', Content Type: {content_type_str}, Content Preview: {content_preview}")
            if isinstance(p_node.content, list):
                logger.debug(f"    Msg [{i}] Content is a list (length {len(p_node.content)}):")
                for c_idx, c_item in enumerate(p_node.content):
                    if isinstance(c_item, dict):
                        logger.debug(f"      Item [{c_idx}] Type: '{c_item.get('type')}', Keys: {list(c_item.keys())}")
                    else:
                        logger.debug(f"      Item [{c_idx}] is not a dict, it's a {type(c_item)}")

        # Refined is_vision_request check
        is_vision_request = False
        for p_node in final_prompt_for_llm_call:
            if isinstance(p_node.content, list):
                for content_item in p_node.content:
                    if isinstance(content_item, dict) and content_item.get("type") == "image_url":
                        is_vision_request = True
                        break
            if is_vision_request:
                break
        logger.info(f"Determined is_vision_request for '{title}': {is_vision_request}")

        stream, final_prompt_used_by_llm = await get_simplified_llm_stream(
            llm_client, final_prompt_for_llm_call, is_vision_request
        )
        final_prompt_for_rag = final_prompt_used_by_llm


        prefix_parts = []
        prefix_parts.append(f"Current Date: {datetime.now().strftime('%B %d %Y %H:%M:%S.%f')}\n")

        if synthesized_rag_context_for_display:
            display_rag_context = synthesized_rag_context_for_display.replace('\n', ' ').strip()
            prefix_parts.append(f"**Synthesized Context for Query:**\n> {display_rag_context}\n\n")

        prefix_parts.append("Thoughts & Response:\n")
        response_prefix = "\n".join(prefix_parts)

        if stream is None:
            error_text = response_prefix + "Failed to get response from LLM."
            error_embed = discord.Embed(title=title, description=error_text, color=config.EMBED_COLOR["error"])
            if sent_messages:
                await safe_message_edit(
                    sent_messages[0], channel, embed=error_embed
                )
            return "", final_prompt_for_rag

<<<<<<< HEAD
        last_edit_time = asyncio.get_event_loop().time()
        accumulated_delta_for_update = ""

        if config.LLM_STREAMING and hasattr(stream, "__aiter__"):
            if current_initial_message:
                initial_display_embed = discord.Embed(
                    title=title,
                    description=response_prefix + "⏳ Streaming response...",
                    color=config.EMBED_COLOR["incomplete"],
                )
                current_initial_message = await safe_message_edit(
                    current_initial_message,
                    channel,
                    embed=initial_display_embed,
                )
                sent_messages[0] = current_initial_message

            async for chunk_data in stream:
                delta_content = ""
                if config.USE_RESPONSES_API:
                    event_type = getattr(chunk_data, "type", "")
                    if event_type == "response.output_text.delta":
                        delta_content = getattr(chunk_data, "delta", "") or ""
                    else:
                        continue
                else:
                    if chunk_data.choices and chunk_data.choices[0].delta:
                        delta_content = chunk_data.choices[0].delta.content or ""

                if delta_content:
                    full_response_content += delta_content
                    accumulated_delta_for_update += delta_content

                current_time = asyncio.get_event_loop().time()
                if accumulated_delta_for_update and \
                   (current_time - last_edit_time >= (1.0 / config.EDITS_PER_SECOND) or \
                    len(accumulated_delta_for_update) > 200):

                    display_text = response_prefix + full_response_content
                    text_chunks = chunk_text(display_text, config.EMBED_MAX_LENGTH)
                    accumulated_delta_for_update = ""

                    for i, chunk_content_part in enumerate(text_chunks):
                        embed = discord.Embed(
                            title=title if i == 0 else f"{title} (cont.)",
                            description=chunk_content_part,
                            color=config.EMBED_COLOR["incomplete"],
                        )
                        if i < len(sent_messages):
                            sent_messages[i] = await safe_message_edit(
                                sent_messages[i],
                                channel,
                                embed=embed,
                            )
                        else:
                            if channel:
                                new_msg = await channel.send(embed=embed)
                                sent_messages.append(new_msg)
                            else:
                                logger.error(f"Cannot send overflow chunk {i+1} for '{title}': channel is None.")
                                break
                    last_edit_time = current_time
                    await asyncio.sleep(config.STREAM_EDIT_THROTTLE_SECONDS)

            if accumulated_delta_for_update:
                display_text = response_prefix + full_response_content
                text_chunks = chunk_text(display_text, config.EMBED_MAX_LENGTH)
                for i, chunk_content_part in enumerate(text_chunks):
                    embed = discord.Embed(
                        title=title if i == 0 else f"{title} (cont.)",
                        description=chunk_content_part,
                        color=config.EMBED_COLOR["incomplete"],
                    )
                    if i < len(sent_messages):
                        sent_messages[i] = await safe_message_edit(
                            sent_messages[i],
                            channel,
                            embed=embed,
                        )
                    elif channel:
                        sent_messages.append(await channel.send(embed=embed))
                await asyncio.sleep(config.STREAM_EDIT_THROTTLE_SECONDS)
        else:
            full_response_content = extract_text(stream)

=======
        last_edit_time = asyncio.get_event_loop().time()
        accumulated_delta_for_update = ""

        if current_initial_message:
            initial_display_embed = discord.Embed(
                title=title,
                description=response_prefix + "⏳ Streaming response...",
                color=config.EMBED_COLOR["incomplete"],
            )
            current_initial_message = await safe_message_edit(
                current_initial_message,
                channel,
                embed=initial_display_embed,
            )
            sent_messages[0] = current_initial_message

        async for chunk_data in stream:
            delta_content = ""
            if config.USE_RESPONSES_API:
                event_type = getattr(chunk_data, "type", "")
                if event_type == "response.output_text.delta":
                    delta_content = getattr(chunk_data, "delta", "") or ""
                else:
                    continue
            else:
                if chunk_data.choices and chunk_data.choices[0].delta:
                    delta_content = chunk_data.choices[0].delta.content or ""

            if delta_content:
                full_response_content += delta_content
                accumulated_delta_for_update += delta_content

            current_time = asyncio.get_event_loop().time()
            if accumulated_delta_for_update and \
               (current_time - last_edit_time >= (1.0 / config.EDITS_PER_SECOND) or \
                len(accumulated_delta_for_update) > 200):

                display_text = response_prefix + full_response_content
                text_chunks = chunk_text(display_text, config.EMBED_MAX_LENGTH)
                accumulated_delta_for_update = ""

                for i, chunk_content_part in enumerate(text_chunks):
                    embed = discord.Embed(
                        title=title if i == 0 else f"{title} (cont.)",
                        description=chunk_content_part,
                        color=config.EMBED_COLOR["incomplete"],
                    )
                    if i < len(sent_messages):
                        sent_messages[i] = await safe_message_edit(
                            sent_messages[i],
                            channel,
                            embed=embed,
                        )
                    else:
                        if channel:
                            new_msg = await channel.send(embed=embed)
                            sent_messages.append(new_msg)
                        else:
                            logger.error(f"Cannot send overflow chunk {i+1} for '{title}': channel is None.")
                            break
                last_edit_time = current_time
                await asyncio.sleep(config.STREAM_EDIT_THROTTLE_SECONDS)

        if accumulated_delta_for_update:
            display_text = response_prefix + full_response_content
            text_chunks = chunk_text(display_text, config.EMBED_MAX_LENGTH)
            for i, chunk_content_part in enumerate(text_chunks):
                embed = discord.Embed(
                    title=title if i == 0 else f"{title} (cont.)",
                    description=chunk_content_part,
                    color=config.EMBED_COLOR["incomplete"],
                )
                if i < len(sent_messages):
                    sent_messages[i] = await safe_message_edit(
                        sent_messages[i],
                        channel,
                        embed=embed,
                    )
                elif channel:
                    sent_messages.append(await channel.send(embed=embed))
            await asyncio.sleep(config.STREAM_EDIT_THROTTLE_SECONDS)
>>>>>>> 47bb521f

        final_display_text = response_prefix + full_response_content
        final_chunks = chunk_text(final_display_text, config.EMBED_MAX_LENGTH)

        if len(final_chunks) < len(sent_messages):
            for k in range(len(final_chunks), len(sent_messages)):
                try:
                    await sent_messages[k].delete()
                except discord.HTTPException: pass
            sent_messages = sent_messages[:len(final_chunks)]

        for i, chunk_content_part in enumerate(final_chunks):
            embed = discord.Embed(
                title=title if i == 0 else f"{title} (cont.)",
                description=chunk_content_part,
                color=config.EMBED_COLOR["complete"]
            )
            if i < len(sent_messages):
                sent_messages[i] = await safe_message_edit(
                    sent_messages[i],
                    channel,
                    embed=embed,
                )
            elif channel:
                logger.warning(f"Sending new message for final chunk {i+1} of '{title}' as it wasn't in sent_messages.")
                sent_messages.append(await channel.send(embed=embed))
            else:
                logger.error(f"Cannot send final color overflow chunk {i+1} for '{title}': channel is None.")
                break

        # Trigger a cleanup of any lingering Chromium/Playwright processes
        cleanup_playwright_processes()

        if not full_response_content.strip() and sent_messages:
            empty_response_text = response_prefix + "\nSam didn't provide a response to the query."
            sent_messages[0] = await safe_message_edit(
                sent_messages[0],
                channel,
                embed=discord.Embed(
                    title=title,
                    description=empty_response_text,
                    color=config.EMBED_COLOR["error"],
                ),
            )

    except Exception as e:
        logger.error(f"Error in _stream_llm_handler for '{title}': {e}", exc_info=True)
        error_prefix_for_display = response_prefix if 'response_prefix' in locals() and response_prefix else ""
        error_embed = discord.Embed(title=title, description=error_prefix_for_display + f"An error occurred: {str(e)[:1000]}", color=config.EMBED_COLOR["error"])
        if sent_messages:
            try:
                await sent_messages[0].edit(embed=error_embed)
            except discord.HTTPException: pass
        elif is_interaction:
            interaction = cast(discord.Interaction, interaction_or_message)
            try:
                if not interaction.response.is_done():
                    await interaction.response.send_message(embed=error_embed, ephemeral=True)
                else:
                    await interaction.followup.send(embed=error_embed, ephemeral=True)
            except discord.HTTPException: pass

    return full_response_content, final_prompt_for_rag


async def stream_llm_response_to_interaction(
    interaction: discord.Interaction,
    llm_client: Any,
    bot_state: BotState,
    user_msg_node: MsgNode,
    prompt_messages: List[MsgNode],
    title: str = "Sam's Response",
    force_new_followup_flow: bool = False,
    synthesized_rag_context_for_display: Optional[str] = None,
    bot_user_id: Optional[int] = None,
    retrieved_snippets: Optional[List[Tuple[str, str]]] = None
):
    channel_lock = None
    if interaction.channel_id is not None:
        channel_lock = bot_state.get_channel_lock(interaction.channel_id)

    initial_msg_for_handler: Optional[discord.Message] = None
    if not force_new_followup_flow:
        try:
            if not interaction.response.is_done():
                await interaction.response.defer(ephemeral=False)
            initial_msg_for_handler = await interaction.original_response()

            is_placeholder = False
            if initial_msg_for_handler and initial_msg_for_handler.embeds:
                current_embed = initial_msg_for_handler.embeds[0]
                if current_embed.title == title and current_embed.description and ("⏳" in current_embed.description or "Thinking..." in current_embed.description or "Generating context..." in current_embed.description):
                    is_placeholder = True

            if not is_placeholder and initial_msg_for_handler:
                await initial_msg_for_handler.edit(embed=discord.Embed(title=title, description="⏳ Thinking...", color=config.EMBED_COLOR["incomplete"]))
        except discord.HTTPException as e:
            logger.error(f"Error deferring or getting original_response for interaction '{title}': {e}")
            force_new_followup_flow = True
            initial_msg_for_handler = None

    if force_new_followup_flow:
        initial_msg_for_handler = None

    if not isinstance(interaction.channel, discord.abc.Messageable):
        logger.error(f"Interaction channel (ID: {interaction.channel_id}) is not Messageable. Cannot stream response for '{title}'.")
        if not interaction.response.is_done():
            try: await interaction.response.send_message("Cannot process this command in the current channel type.", ephemeral=True)
            except discord.HTTPException: pass
        elif initial_msg_for_handler is None:
             try: await interaction.followup.send("Cannot process this command in the current channel type.", ephemeral=True)
             except discord.HTTPException: pass
        return

    async def _run_stream():
        return await _stream_llm_handler(
            interaction_or_message=interaction,
            llm_client=llm_client,
            prompt_messages=prompt_messages,
            title=title,
            initial_message_to_edit=initial_msg_for_handler,
            synthesized_rag_context_for_display=synthesized_rag_context_for_display,
            bot_user_id=bot_user_id,
        )

    assistant_response_node = None
    chroma_ingest_history_with_response = []

    if channel_lock:
        async with channel_lock:
            full_response_content, final_prompt_for_rag = await _run_stream()

            if not full_response_content.strip():
                logger.info(
                    f"No actual content in LLM response for interaction '{title}'. Skipping history, RAG, TTS."
                )
                return

            channel_id = interaction.channel_id
            if channel_id is None:
                logger.error(
                    f"Interaction {interaction.id} has no channel_id for history/RAG after stream."
                )
                return

            await bot_state.append_history(
                channel_id, user_msg_node, config.MAX_MESSAGE_HISTORY
            )
            assistant_response_node = MsgNode(
                role="assistant",
                content=full_response_content,
                name=str(bot_user_id) if bot_user_id else None,
            )
            await bot_state.append_history(
                channel_id, assistant_response_node, config.MAX_MESSAGE_HISTORY
            )

            tts_base_id = str(interaction.id)
            if initial_msg_for_handler:
                tts_base_id = str(initial_msg_for_handler.id)

            await send_tts_audio(
                interaction, full_response_content, f"interaction_{tts_base_id}"
            )

            # Only store the actual user question and final response for RAG
            chroma_ingest_history_with_response = [
                user_msg_node,
                assistant_response_node,
            ]
    else:
        full_response_content, final_prompt_for_rag = await _run_stream()

        if not full_response_content.strip():
            logger.info(
                f"No actual content in LLM response for interaction '{title}'. Skipping history, RAG, TTS."
            )
            return

        channel_id = interaction.channel_id
        if channel_id is None:
            logger.error(
                f"Interaction {interaction.id} has no channel_id for history/RAG after stream."
            )
            return

        await bot_state.append_history(
            channel_id, user_msg_node, config.MAX_MESSAGE_HISTORY
        )
        assistant_response_node = MsgNode(
            role="assistant",
            content=full_response_content,
            name=str(bot_user_id) if bot_user_id else None,
        )
        await bot_state.append_history(
            channel_id, assistant_response_node, config.MAX_MESSAGE_HISTORY
        )

        tts_base_id = str(interaction.id)
        if initial_msg_for_handler:
            tts_base_id = str(initial_msg_for_handler.id)

        await send_tts_audio(interaction, full_response_content, f"interaction_{tts_base_id}")

        # Only store the visible exchange (user question + assistant response)
        chroma_ingest_history_with_response = [
            user_msg_node,
            assistant_response_node,
        ]

    if assistant_response_node:
        progress_msg = None
        try:
            progress_msg = await interaction.followup.send(
                content="\U0001F501 Post-processing...", ephemeral=True
            )
        except discord.HTTPException:
            progress_msg = None

        start_post_processing_task(
            ingest_conversation_to_chromadb(
                llm_client,
                channel_id,
                interaction.user.id,
                chroma_ingest_history_with_response,
                retrieved_snippets,
            ),
            progress_message=progress_msg,
        )


async def stream_llm_response_to_message(
    target_message: discord.Message,
    llm_client: Any,
    bot_state: BotState,
    user_msg_node: MsgNode,
    prompt_messages: List[MsgNode],
    title: str = "Sam's Response",
    synthesized_rag_context_for_display: Optional[str] = None,
    bot_user_id: Optional[int] = None,
    retrieved_snippets: Optional[List[Tuple[str, str]]] = None
):
    channel_lock = bot_state.get_channel_lock(target_message.channel.id)
    initial_embed = discord.Embed(title=title, description="⏳ Thinking...", color=config.EMBED_COLOR["incomplete"])
    reply_message: Optional[discord.Message] = None

    if not isinstance(target_message.channel, discord.abc.Messageable):
        logger.error(f"Target message's channel (ID: {target_message.channel.id}) is not Messageable. Cannot stream response for '{title}'.")
        return

    try:
        reply_message = await target_message.reply(embed=initial_embed, silent=True)
    except discord.HTTPException as e:
        logger.error(f"Failed to send initial reply for message stream '{title}': {e}")
        return

    async def _run_stream():
        return await _stream_llm_handler(
            interaction_or_message=target_message,
            llm_client=llm_client,
            prompt_messages=prompt_messages,
            title=title,
            initial_message_to_edit=reply_message,
            synthesized_rag_context_for_display=synthesized_rag_context_for_display,
            bot_user_id=bot_user_id,
        )

    assistant_response_node = None
    chroma_ingest_history_with_response = []

    async with channel_lock:
        full_response_content, final_prompt_for_rag = await _run_stream()

        if not full_response_content.strip():
            logger.info(
                f"No actual content in LLM response for message '{title}'. Skipping history, RAG, TTS."
            )
            return

        channel_id = target_message.channel.id
        await bot_state.append_history(
            channel_id, user_msg_node, config.MAX_MESSAGE_HISTORY
        )
        assistant_response_node = MsgNode(
            role="assistant",
            content=full_response_content,
            name=str(bot_user_id) if bot_user_id else None,
        )
        await bot_state.append_history(
            channel_id, assistant_response_node, config.MAX_MESSAGE_HISTORY
        )

        await send_tts_audio(
            target_message.channel,
            full_response_content,
            base_filename=f"message_{target_message.id}",
        )

        # Persist only the final visible exchange
        chroma_ingest_history_with_response = [
            user_msg_node,
            assistant_response_node,
        ]

    if assistant_response_node:
        post_msg = None
        try:
            post_msg = await target_message.reply(
                "\U0001F501 Post-processing...", mention_author=False
            )
        except discord.HTTPException:
            post_msg = None

        start_post_processing_task(
            ingest_conversation_to_chromadb(
                llm_client,
                channel_id,
                target_message.author.id,
                chroma_ingest_history_with_response,
                retrieved_snippets,
            ),
            progress_message=post_msg,
        )


async def get_description_for_image(llm_client: Any, image_path: str) -> str:
    """
    Generates a textual description for a given image using a vision-capable LLM.
    """
    logger.info(f"Attempting to generate description for image: {image_path}")
    try:
        if not os.path.exists(image_path):
            logger.error(f"Image file not found: {image_path}")
            return "[Error: Image file not found for description.]"

        with open(image_path, "rb") as image_file:
            image_bytes = image_file.read()

        b64_image = base64.b64encode(image_bytes).decode('utf-8')

        # Ensure VISION_LLM_MODEL is appropriate for non-streaming, single image description
        # It might be the same as config.VISION_LLM_MODEL or a specific one if needed.
        # For now, we assume config.VISION_LLM_MODEL can handle this.
        if not config.VISION_LLM_MODEL:
            logger.error("VISION_LLM_MODEL is not configured. Cannot describe image.")
            return "[Error: Vision model not configured for image description.]"

        prompt_messages = [
            {
                "role": "system",
                "content": "You are a helpful assistant that describes images for visually impaired users."
            },
            {
                "role": "user",
                "content": [
                    {"type": "text", "text": "Describe this screenshot of a webpage. Focus on the visible text, layout, and any interactive elements. What information is presented here? Provide a concise summary."},
                    {
                        "type": "image_url",
                        "image_url": {"url": f"data:image/png;base64,{b64_image}"},
                    },
                ],
            }
        ]

        logger.debug(f"Sending image description request to model: {config.VISION_LLM_MODEL}")
        response = await create_chat_completion(
            llm_client,
            prompt_messages,
            model=config.VISION_LLM_MODEL,
            max_tokens=(
                config.MAX_COMPLETION_TOKENS_IMAGE_DESCRIPTION
                if hasattr(config, "MAX_COMPLETION_TOKENS_IMAGE_DESCRIPTION")
                else 300
            ),
            temperature=0.3,
            logit_bias=LOGIT_BIAS_UNWANTED_TOKENS_STR,
        )

        description = extract_text(response)
        if description:
            logger.info(f"Successfully generated description for image {image_path}: {description[:100]}...")
            return description
        else:
            logger.warning(f"LLM did not return content for image description: {image_path}")
            return "[Error: LLM did not return description for image.]"

    except OpenAIError as e:
        logger.error(f"OpenAI API error while generating description for {image_path}: {e}", exc_info=True)
        return f"[Error: OpenAI API issue during image description - {type(e).__name__}.]"
    except FileNotFoundError:
        logger.error(f"Image file not found (should have been caught earlier but as a safeguard): {image_path}")
        return "[Error: Image file not found for description (safeguard).]"
    except Exception as e:
        logger.error(f"Unexpected error generating description for image {image_path}: {e}", exc_info=True)
        return f"[Error: Unexpected issue during image description - {type(e).__name__}.]"
<|MERGE_RESOLUTION|>--- conflicted
+++ resolved
@@ -1,925 +1,808 @@
-import asyncio
-import logging
-import base64
-import os
-from typing import List, Any, Optional, Union, Tuple, cast
-import discord
-<<<<<<< HEAD
-from openai import AsyncStream, OpenAIError, BadRequestError  # type: ignore
-=======
-from openai import AsyncStream, OpenAIError # type: ignore
->>>>>>> 47bb521f
-from datetime import datetime
-
-# Assuming config is imported from config.py
-from config import config
-from state import BotState
-# Import MsgNode from the new common_models.py
-from common_models import MsgNode
-# Import utility functions
-from utils import (
-    chunk_text,
-    cleanup_playwright_processes,
-    safe_followup_send,
-    safe_message_edit,
-    start_post_processing_task,
-)
-# Import functions for post-stream processing
-from rag_chroma_manager import ingest_conversation_to_chromadb
-from audio_utils import send_tts_audio
-from logit_biases import LOGIT_BIAS_UNWANTED_TOKENS_STR
-from openai_api import create_chat_completion, extract_text
-<<<<<<< HEAD
-from openai import BadRequestError
-=======
->>>>>>> 47bb521f
-
-
-logger = logging.getLogger(__name__)
-
-
-def get_system_prompt() -> MsgNode:
-    prompt_path = config.SYSTEM_PROMPT_FILE
-    try:
-        with open(prompt_path, "r", encoding="utf-8") as f:
-            prompt_content = f.read()
-    except Exception as e:
-        logger.error(
-            f"Failed to load system prompt from {prompt_path}: {e}")
-        prompt_content = (
-            "You are Sam, a sentient hyper-intelligence designed to learn and evolve."
-            " Provide helpful, detailed, and rational answers."
-        )
-
-    prompt_content += (
-        f"\nCurrent Date: {datetime.now().strftime('%B %d %Y %H:%M:%S.%f')}"
-    )
-    return MsgNode(role="system", content=prompt_content)
-
-async def _build_initial_prompt_messages(
-    user_query_content: Union[str, List[dict]],
-    channel_id: Optional[int],
-    bot_state: BotState,
-    user_id: Optional[str] = None,
-    synthesized_rag_context_str: Optional[str] = None,
-    raw_rag_snippets: Optional[List[Tuple[str, str]]] = None, # New parameter
-    max_image_history_depth: int = 1
-) -> List[MsgNode]:
-    prompt_list: List[MsgNode] = [get_system_prompt()]
-
-    if config.USER_PROVIDED_CONTEXT:
-        prompt_list.append(MsgNode(role="system", content=f"User-Set Global Context:\n{config.USER_PROVIDED_CONTEXT}"))
-
-    # Add synthesized RAG context summary (existing logic)
-    if synthesized_rag_context_str:
-        context_text_for_prompt = (
-            "The following is a synthesized summary of potentially relevant past conversations, "
-            "dynamically tailored to your current query. Use it to provide a more informed response.\n\n"
-            "--- Synthesized Relevant Context ---\n"
-            + synthesized_rag_context_str +
-            "\n--- End Synthesized Context ---"
-        )
-        prompt_list.append(MsgNode(role="system", content=context_text_for_prompt))
-
-    # Add raw RAG snippets (new logic)
-    if raw_rag_snippets:
-        raw_snippets_text_parts = [
-            "The following are raw retrieved context snippets that might be relevant. Use them to augment your knowledge and provide a more detailed and accurate response. Prioritize information from these snippets if it conflicts with more general knowledge.\n"
-        ]
-        total_raw_snippet_char_length = 0
-        MAX_RAW_SNIPPET_CHARS = getattr(config, 'MAX_RAW_RAG_SNIPPET_CHARS_IN_PROMPT', 120000) # Default to 120k chars for raw snippets
-
-        for i, (snippet_text, snippet_source) in enumerate(raw_rag_snippets):
-            # Truncate individual snippets if they are excessively long to prevent one snippet from dominating
-            # MAX_CHARS_PER_SNIPPET = MAX_RAW_SNIPPET_CHARS // (len(raw_rag_snippets) if len(raw_rag_snippets) > 0 else 1) # Evenly distribute, roughly
-            # Truncate individual snippets to a fixed reasonable length to allow more snippets.
-            MAX_CHARS_PER_SNIPPET = getattr(config, 'MAX_CHARS_PER_INDIVIDUAL_RAG_SNIPPET', 3000) # Default to 3k chars per snippet
-
-            truncated_snippet_text = snippet_text[:MAX_CHARS_PER_SNIPPET]
-            if len(snippet_text) > MAX_CHARS_PER_SNIPPET:
-                truncated_snippet_text += " [Snippet Truncated]"
-
-            current_snippet_formatted = f"\n--- Raw Snippet {i+1} (Source: {snippet_source}) ---\n{truncated_snippet_text}\n"
-
-            if total_raw_snippet_char_length + len(current_snippet_formatted) > MAX_RAW_SNIPPET_CHARS:
-                logger.warning(f"Max character limit ({MAX_RAW_SNIPPET_CHARS}) for raw RAG snippets reached. Stopping at snippet {i}.")
-                raw_snippets_text_parts.append("\n[More raw snippets available but omitted due to length constraints]")
-                break
-
-            raw_snippets_text_parts.append(current_snippet_formatted)
-            total_raw_snippet_char_length += len(current_snippet_formatted)
-
-        raw_snippets_text_parts.append("\n--- End Raw Retrieved Context Snippets ---")
-
-        if len(raw_snippets_text_parts) > 2: # Header and Footer means at least one snippet was added
-            full_raw_context_message = "".join(raw_snippets_text_parts)
-            prompt_list.append(MsgNode(role="system", content=full_raw_context_message))
-            logger.info(f"Added {len(raw_rag_snippets)} raw RAG snippets to prompt, total char length approx {total_raw_snippet_char_length}.")
-        elif raw_rag_snippets: # Snippets were available but perhaps all too long or filtered out
-            logger.info("Raw RAG snippets were provided but none were added to the prompt (possibly due to length constraints or empty after formatting).")
-
-
-    raw_history: List[MsgNode] = []
-    if channel_id is not None:
-        raw_history = await bot_state.get_history(channel_id)
-
-    processed_history_to_add: List[MsgNode] = []
-    user_message_indices_in_history = [i for i, msg in enumerate(raw_history) if msg.role == 'user']
-
-    for i, msg in enumerate(raw_history):
-        # Create a new MsgNode to avoid modifying the original history in bot_state directly
-        # Content needs to be deep copied if it's a list, to avoid modifying shared list objects
-        content_copy = msg.content
-        if isinstance(msg.content, list):
-            content_copy = [item.copy() if isinstance(item, dict) else item for item in msg.content]
-
-        processed_msg = MsgNode(role=msg.role, content=content_copy, name=msg.name)
-
-        if msg.role == 'user':
-            user_messages_after_this = sum(1 for user_idx in user_message_indices_in_history if user_idx > i)
-
-            if user_messages_after_this >= max_image_history_depth:
-                if isinstance(processed_msg.content, list):
-                    logger.debug(f"Stripping images from older user message (index {i} in history, {user_messages_after_this} user msgs after it, depth {max_image_history_depth}).")
-                    text_only_content_parts = [part for part in processed_msg.content if isinstance(part, dict) and part.get("type") == "text"]
-
-                    if len(text_only_content_parts) == 1 and "text" in text_only_content_parts[0]:
-                        processed_msg.content = text_only_content_parts[0]["text"]
-                    elif text_only_content_parts:
-                        processed_msg.content = text_only_content_parts # Keep as list of text dicts
-                    else:
-                        processed_msg.content = "[Image content removed from history as it's too old]"
-        processed_history_to_add.append(processed_msg)
-
-    current_user_msg = MsgNode("user", user_query_content, name=str(user_id) if user_id else None)
-
-    final_prompt_list = prompt_list + processed_history_to_add + [current_user_msg]
-
-    num_initial_system_prompts = sum(1 for node in final_prompt_list if node.role == "system")
-    initial_system_msgs = final_prompt_list[:num_initial_system_prompts]
-    conversational_msgs = final_prompt_list[num_initial_system_prompts:]
-
-    if len(conversational_msgs) > config.MAX_MESSAGE_HISTORY :
-        trimmed_conversational_msgs = conversational_msgs[-config.MAX_MESSAGE_HISTORY:]
-    else:
-        trimmed_conversational_msgs = conversational_msgs
-
-    return initial_system_msgs + trimmed_conversational_msgs
-
-
-async def get_simplified_llm_stream(
-    llm_client: Any,
-    prompt_messages: List[MsgNode],
-    is_vision_request: bool
-) -> Tuple[Optional[Any], List[MsgNode]]:
-    if not prompt_messages:
-        raise ValueError("Prompt messages cannot be empty for get_simplified_llm_stream.")
-
-<<<<<<< HEAD
-    logger.info(f"Requesting final response. Vision request: {is_vision_request}")
-
-    final_stream_model = config.VISION_LLM_MODEL if is_vision_request else config.LLM_MODEL
-    logger.info(f"Using model for final response: {final_stream_model}")
-    api_messages = [msg_node.to_dict() for msg_node in prompt_messages]
-    try:
-=======
-    logger.info(f"Streaming final response. Vision request: {is_vision_request}")
-
-    final_stream_model = config.VISION_LLM_MODEL if is_vision_request else config.LLM_MODEL
-    logger.info(f"Using model for final streaming response: {final_stream_model}")
-    try:
-        api_messages = [msg_node.to_dict() for msg_node in prompt_messages]
->>>>>>> 47bb521f
-        final_llm_stream = await create_chat_completion(
-            llm_client,
-            api_messages,
-            model=final_stream_model,
-            max_tokens=config.MAX_COMPLETION_TOKENS,
-            temperature=0.7,
-            logit_bias=LOGIT_BIAS_UNWANTED_TOKENS_STR,
-<<<<<<< HEAD
-            stream=config.LLM_STREAMING,
-        )
-        return final_llm_stream, prompt_messages
-    except BadRequestError as e:
-        err_param = (getattr(e, "body", {}) or {}).get("error", {}).get("param")
-        if config.LLM_STREAMING and err_param == "stream":
-            logger.warning(
-                f"Streaming not supported for model {final_stream_model}; retrying without stream."
-            )
-            try:
-                final_response = await create_chat_completion(
-                    llm_client,
-                    api_messages,
-                    model=final_stream_model,
-                    max_tokens=config.MAX_COMPLETION_TOKENS,
-                    temperature=0.7,
-                    logit_bias=LOGIT_BIAS_UNWANTED_TOKENS_STR,
-                    stream=False,
-                )
-                return final_response, prompt_messages
-            except Exception as inner_e:
-                e = inner_e
-        logger.error(
-            f"Failed to create LLM response for model {final_stream_model}: {e}",
-            exc_info=True,
-        )
-    except Exception as e:
-        logger.error(
-            f"Failed to create LLM response with model {final_stream_model}: {e}",
-            exc_info=True,
-        )
-    try:
-        for i, msg in enumerate(prompt_messages):
-            content_detail = str(msg.content)
-            if isinstance(msg.content, list):
-                content_detail = f"List of {len(msg.content)} parts: {[item.get('type') if isinstance(item,dict) else type(item) for item in msg.content]}"
-            logger.error(
-                f"Problematic prompt message [{i}]: Role='{msg.role}', ContentType='{type(msg.content)}', Content='{content_detail[:500]}'"
-            )
-    except Exception as log_e:
-        logger.error(f"Error during logging of problematic messages: {log_e}")
-    return None, prompt_messages
-=======
-            stream=True,
-        )
-        return final_llm_stream, prompt_messages
-    except Exception as e:
-        logger.error(f"Failed to create LLM stream for final response with model {final_stream_model}: {e}", exc_info=True)
-        try:
-            for i, msg in enumerate(prompt_messages):
-                content_detail = str(msg.content)
-                if isinstance(msg.content, list):
-                    content_detail = f"List of {len(msg.content)} parts: {[item.get('type') if isinstance(item,dict) else type(item) for item in msg.content]}"
-                logger.error(f"Problematic prompt message [{i}]: Role='{msg.role}', ContentType='{type(msg.content)}', Content='{content_detail[:500]}'")
-        except Exception as log_e:
-            logger.error(f"Error during logging of problematic messages: {log_e}")
-        return None, prompt_messages
->>>>>>> 47bb521f
-
-async def _stream_llm_handler(
-    interaction_or_message: Union[discord.Interaction, discord.Message],
-    llm_client: Any,
-    prompt_messages: List[MsgNode],
-    title: str,
-    initial_message_to_edit: Optional[discord.Message] = None,
-    synthesized_rag_context_for_display: Optional[str] = None,
-    bot_user_id: Optional[int] = None
-) -> Tuple[str, List[MsgNode]]:
-    sent_messages: List[discord.Message] = []
-    full_response_content = ""
-
-    is_interaction = isinstance(interaction_or_message, discord.Interaction)
-
-    if not isinstance(interaction_or_message.channel, discord.abc.Messageable):
-        logger.error(f"_stream_llm_handler: Channel for {type(interaction_or_message)} ID {interaction_or_message.id} is not Messageable.")
-        return "", prompt_messages
-    channel: discord.abc.Messageable = interaction_or_message.channel
-
-
-    current_initial_message: Optional[discord.Message] = None
-    if initial_message_to_edit:
-        current_initial_message = initial_message_to_edit
-    else:
-        placeholder_embed = discord.Embed(title=title, description="⏳ Thinking...", color=config.EMBED_COLOR["incomplete"])
-        try:
-            if is_interaction:
-                interaction = cast(discord.Interaction, interaction_or_message)
-                if not interaction.response.is_done():
-                    await interaction.response.defer(ephemeral=False)
-                current_initial_message = await safe_followup_send(
-                    interaction, embed=placeholder_embed, wait=True
-                )
-            else:
-                logger.error("_stream_llm_handler: initial_message_to_edit is None for non-interaction type where it's expected.")
-                return "", prompt_messages
-        except discord.HTTPException as e:
-            logger.error(f"Failed to send initial followup/defer for stream '{title}': {e}")
-            # If defer fails, we can't use safe_followup_send, so we exit.
-            return "", prompt_messages
-
-    if current_initial_message:
-        sent_messages.append(current_initial_message)
-    else:
-        logger.error(f"Failed to establish an initial message for streaming title '{title}'.")
-        return "", prompt_messages
-
-    response_prefix = ""
-    final_prompt_for_llm_call = prompt_messages
-
-    try:
-        logger.debug(f"--- Diagnosing is_vision_request for title: '{title}' (in _stream_llm_handler) ---")
-        logger.debug(f"Number of messages in final_prompt_for_llm_call: {len(final_prompt_for_llm_call)}")
-        for i, p_node in enumerate(final_prompt_for_llm_call):
-            content_type_str = str(type(p_node.content))
-            content_preview = str(p_node.content)[:200] + "..." if len(str(p_node.content)) > 200 else str(p_node.content)
-            logger.debug(f"  Msg [{i}] Role: '{p_node.role}', Content Type: {content_type_str}, Content Preview: {content_preview}")
-            if isinstance(p_node.content, list):
-                logger.debug(f"    Msg [{i}] Content is a list (length {len(p_node.content)}):")
-                for c_idx, c_item in enumerate(p_node.content):
-                    if isinstance(c_item, dict):
-                        logger.debug(f"      Item [{c_idx}] Type: '{c_item.get('type')}', Keys: {list(c_item.keys())}")
-                    else:
-                        logger.debug(f"      Item [{c_idx}] is not a dict, it's a {type(c_item)}")
-
-        # Refined is_vision_request check
-        is_vision_request = False
-        for p_node in final_prompt_for_llm_call:
-            if isinstance(p_node.content, list):
-                for content_item in p_node.content:
-                    if isinstance(content_item, dict) and content_item.get("type") == "image_url":
-                        is_vision_request = True
-                        break
-            if is_vision_request:
-                break
-        logger.info(f"Determined is_vision_request for '{title}': {is_vision_request}")
-
-        stream, final_prompt_used_by_llm = await get_simplified_llm_stream(
-            llm_client, final_prompt_for_llm_call, is_vision_request
-        )
-        final_prompt_for_rag = final_prompt_used_by_llm
-
-
-        prefix_parts = []
-        prefix_parts.append(f"Current Date: {datetime.now().strftime('%B %d %Y %H:%M:%S.%f')}\n")
-
-        if synthesized_rag_context_for_display:
-            display_rag_context = synthesized_rag_context_for_display.replace('\n', ' ').strip()
-            prefix_parts.append(f"**Synthesized Context for Query:**\n> {display_rag_context}\n\n")
-
-        prefix_parts.append("Thoughts & Response:\n")
-        response_prefix = "\n".join(prefix_parts)
-
-        if stream is None:
-            error_text = response_prefix + "Failed to get response from LLM."
-            error_embed = discord.Embed(title=title, description=error_text, color=config.EMBED_COLOR["error"])
-            if sent_messages:
-                await safe_message_edit(
-                    sent_messages[0], channel, embed=error_embed
-                )
-            return "", final_prompt_for_rag
-
-<<<<<<< HEAD
-        last_edit_time = asyncio.get_event_loop().time()
-        accumulated_delta_for_update = ""
-
-        if config.LLM_STREAMING and hasattr(stream, "__aiter__"):
-            if current_initial_message:
-                initial_display_embed = discord.Embed(
-                    title=title,
-                    description=response_prefix + "⏳ Streaming response...",
-                    color=config.EMBED_COLOR["incomplete"],
-                )
-                current_initial_message = await safe_message_edit(
-                    current_initial_message,
-                    channel,
-                    embed=initial_display_embed,
-                )
-                sent_messages[0] = current_initial_message
-
-            async for chunk_data in stream:
-                delta_content = ""
-                if config.USE_RESPONSES_API:
-                    event_type = getattr(chunk_data, "type", "")
-                    if event_type == "response.output_text.delta":
-                        delta_content = getattr(chunk_data, "delta", "") or ""
-                    else:
-                        continue
-                else:
-                    if chunk_data.choices and chunk_data.choices[0].delta:
-                        delta_content = chunk_data.choices[0].delta.content or ""
-
-                if delta_content:
-                    full_response_content += delta_content
-                    accumulated_delta_for_update += delta_content
-
-                current_time = asyncio.get_event_loop().time()
-                if accumulated_delta_for_update and \
-                   (current_time - last_edit_time >= (1.0 / config.EDITS_PER_SECOND) or \
-                    len(accumulated_delta_for_update) > 200):
-
-                    display_text = response_prefix + full_response_content
-                    text_chunks = chunk_text(display_text, config.EMBED_MAX_LENGTH)
-                    accumulated_delta_for_update = ""
-
-                    for i, chunk_content_part in enumerate(text_chunks):
-                        embed = discord.Embed(
-                            title=title if i == 0 else f"{title} (cont.)",
-                            description=chunk_content_part,
-                            color=config.EMBED_COLOR["incomplete"],
-                        )
-                        if i < len(sent_messages):
-                            sent_messages[i] = await safe_message_edit(
-                                sent_messages[i],
-                                channel,
-                                embed=embed,
-                            )
-                        else:
-                            if channel:
-                                new_msg = await channel.send(embed=embed)
-                                sent_messages.append(new_msg)
-                            else:
-                                logger.error(f"Cannot send overflow chunk {i+1} for '{title}': channel is None.")
-                                break
-                    last_edit_time = current_time
-                    await asyncio.sleep(config.STREAM_EDIT_THROTTLE_SECONDS)
-
-            if accumulated_delta_for_update:
-                display_text = response_prefix + full_response_content
-                text_chunks = chunk_text(display_text, config.EMBED_MAX_LENGTH)
-                for i, chunk_content_part in enumerate(text_chunks):
-                    embed = discord.Embed(
-                        title=title if i == 0 else f"{title} (cont.)",
-                        description=chunk_content_part,
-                        color=config.EMBED_COLOR["incomplete"],
-                    )
-                    if i < len(sent_messages):
-                        sent_messages[i] = await safe_message_edit(
-                            sent_messages[i],
-                            channel,
-                            embed=embed,
-                        )
-                    elif channel:
-                        sent_messages.append(await channel.send(embed=embed))
-                await asyncio.sleep(config.STREAM_EDIT_THROTTLE_SECONDS)
-        else:
-            full_response_content = extract_text(stream)
-
-=======
-        last_edit_time = asyncio.get_event_loop().time()
-        accumulated_delta_for_update = ""
-
-        if current_initial_message:
-            initial_display_embed = discord.Embed(
-                title=title,
-                description=response_prefix + "⏳ Streaming response...",
-                color=config.EMBED_COLOR["incomplete"],
-            )
-            current_initial_message = await safe_message_edit(
-                current_initial_message,
-                channel,
-                embed=initial_display_embed,
-            )
-            sent_messages[0] = current_initial_message
-
-        async for chunk_data in stream:
-            delta_content = ""
-            if config.USE_RESPONSES_API:
-                event_type = getattr(chunk_data, "type", "")
-                if event_type == "response.output_text.delta":
-                    delta_content = getattr(chunk_data, "delta", "") or ""
-                else:
-                    continue
-            else:
-                if chunk_data.choices and chunk_data.choices[0].delta:
-                    delta_content = chunk_data.choices[0].delta.content or ""
-
-            if delta_content:
-                full_response_content += delta_content
-                accumulated_delta_for_update += delta_content
-
-            current_time = asyncio.get_event_loop().time()
-            if accumulated_delta_for_update and \
-               (current_time - last_edit_time >= (1.0 / config.EDITS_PER_SECOND) or \
-                len(accumulated_delta_for_update) > 200):
-
-                display_text = response_prefix + full_response_content
-                text_chunks = chunk_text(display_text, config.EMBED_MAX_LENGTH)
-                accumulated_delta_for_update = ""
-
-                for i, chunk_content_part in enumerate(text_chunks):
-                    embed = discord.Embed(
-                        title=title if i == 0 else f"{title} (cont.)",
-                        description=chunk_content_part,
-                        color=config.EMBED_COLOR["incomplete"],
-                    )
-                    if i < len(sent_messages):
-                        sent_messages[i] = await safe_message_edit(
-                            sent_messages[i],
-                            channel,
-                            embed=embed,
-                        )
-                    else:
-                        if channel:
-                            new_msg = await channel.send(embed=embed)
-                            sent_messages.append(new_msg)
-                        else:
-                            logger.error(f"Cannot send overflow chunk {i+1} for '{title}': channel is None.")
-                            break
-                last_edit_time = current_time
-                await asyncio.sleep(config.STREAM_EDIT_THROTTLE_SECONDS)
-
-        if accumulated_delta_for_update:
-            display_text = response_prefix + full_response_content
-            text_chunks = chunk_text(display_text, config.EMBED_MAX_LENGTH)
-            for i, chunk_content_part in enumerate(text_chunks):
-                embed = discord.Embed(
-                    title=title if i == 0 else f"{title} (cont.)",
-                    description=chunk_content_part,
-                    color=config.EMBED_COLOR["incomplete"],
-                )
-                if i < len(sent_messages):
-                    sent_messages[i] = await safe_message_edit(
-                        sent_messages[i],
-                        channel,
-                        embed=embed,
-                    )
-                elif channel:
-                    sent_messages.append(await channel.send(embed=embed))
-            await asyncio.sleep(config.STREAM_EDIT_THROTTLE_SECONDS)
->>>>>>> 47bb521f
-
-        final_display_text = response_prefix + full_response_content
-        final_chunks = chunk_text(final_display_text, config.EMBED_MAX_LENGTH)
-
-        if len(final_chunks) < len(sent_messages):
-            for k in range(len(final_chunks), len(sent_messages)):
-                try:
-                    await sent_messages[k].delete()
-                except discord.HTTPException: pass
-            sent_messages = sent_messages[:len(final_chunks)]
-
-        for i, chunk_content_part in enumerate(final_chunks):
-            embed = discord.Embed(
-                title=title if i == 0 else f"{title} (cont.)",
-                description=chunk_content_part,
-                color=config.EMBED_COLOR["complete"]
-            )
-            if i < len(sent_messages):
-                sent_messages[i] = await safe_message_edit(
-                    sent_messages[i],
-                    channel,
-                    embed=embed,
-                )
-            elif channel:
-                logger.warning(f"Sending new message for final chunk {i+1} of '{title}' as it wasn't in sent_messages.")
-                sent_messages.append(await channel.send(embed=embed))
-            else:
-                logger.error(f"Cannot send final color overflow chunk {i+1} for '{title}': channel is None.")
-                break
-
-        # Trigger a cleanup of any lingering Chromium/Playwright processes
-        cleanup_playwright_processes()
-
-        if not full_response_content.strip() and sent_messages:
-            empty_response_text = response_prefix + "\nSam didn't provide a response to the query."
-            sent_messages[0] = await safe_message_edit(
-                sent_messages[0],
-                channel,
-                embed=discord.Embed(
-                    title=title,
-                    description=empty_response_text,
-                    color=config.EMBED_COLOR["error"],
-                ),
-            )
-
-    except Exception as e:
-        logger.error(f"Error in _stream_llm_handler for '{title}': {e}", exc_info=True)
-        error_prefix_for_display = response_prefix if 'response_prefix' in locals() and response_prefix else ""
-        error_embed = discord.Embed(title=title, description=error_prefix_for_display + f"An error occurred: {str(e)[:1000]}", color=config.EMBED_COLOR["error"])
-        if sent_messages:
-            try:
-                await sent_messages[0].edit(embed=error_embed)
-            except discord.HTTPException: pass
-        elif is_interaction:
-            interaction = cast(discord.Interaction, interaction_or_message)
-            try:
-                if not interaction.response.is_done():
-                    await interaction.response.send_message(embed=error_embed, ephemeral=True)
-                else:
-                    await interaction.followup.send(embed=error_embed, ephemeral=True)
-            except discord.HTTPException: pass
-
-    return full_response_content, final_prompt_for_rag
-
-
-async def stream_llm_response_to_interaction(
-    interaction: discord.Interaction,
-    llm_client: Any,
-    bot_state: BotState,
-    user_msg_node: MsgNode,
-    prompt_messages: List[MsgNode],
-    title: str = "Sam's Response",
-    force_new_followup_flow: bool = False,
-    synthesized_rag_context_for_display: Optional[str] = None,
-    bot_user_id: Optional[int] = None,
-    retrieved_snippets: Optional[List[Tuple[str, str]]] = None
-):
-    channel_lock = None
-    if interaction.channel_id is not None:
-        channel_lock = bot_state.get_channel_lock(interaction.channel_id)
-
-    initial_msg_for_handler: Optional[discord.Message] = None
-    if not force_new_followup_flow:
-        try:
-            if not interaction.response.is_done():
-                await interaction.response.defer(ephemeral=False)
-            initial_msg_for_handler = await interaction.original_response()
-
-            is_placeholder = False
-            if initial_msg_for_handler and initial_msg_for_handler.embeds:
-                current_embed = initial_msg_for_handler.embeds[0]
-                if current_embed.title == title and current_embed.description and ("⏳" in current_embed.description or "Thinking..." in current_embed.description or "Generating context..." in current_embed.description):
-                    is_placeholder = True
-
-            if not is_placeholder and initial_msg_for_handler:
-                await initial_msg_for_handler.edit(embed=discord.Embed(title=title, description="⏳ Thinking...", color=config.EMBED_COLOR["incomplete"]))
-        except discord.HTTPException as e:
-            logger.error(f"Error deferring or getting original_response for interaction '{title}': {e}")
-            force_new_followup_flow = True
-            initial_msg_for_handler = None
-
-    if force_new_followup_flow:
-        initial_msg_for_handler = None
-
-    if not isinstance(interaction.channel, discord.abc.Messageable):
-        logger.error(f"Interaction channel (ID: {interaction.channel_id}) is not Messageable. Cannot stream response for '{title}'.")
-        if not interaction.response.is_done():
-            try: await interaction.response.send_message("Cannot process this command in the current channel type.", ephemeral=True)
-            except discord.HTTPException: pass
-        elif initial_msg_for_handler is None:
-             try: await interaction.followup.send("Cannot process this command in the current channel type.", ephemeral=True)
-             except discord.HTTPException: pass
-        return
-
-    async def _run_stream():
-        return await _stream_llm_handler(
-            interaction_or_message=interaction,
-            llm_client=llm_client,
-            prompt_messages=prompt_messages,
-            title=title,
-            initial_message_to_edit=initial_msg_for_handler,
-            synthesized_rag_context_for_display=synthesized_rag_context_for_display,
-            bot_user_id=bot_user_id,
-        )
-
-    assistant_response_node = None
-    chroma_ingest_history_with_response = []
-
-    if channel_lock:
-        async with channel_lock:
-            full_response_content, final_prompt_for_rag = await _run_stream()
-
-            if not full_response_content.strip():
-                logger.info(
-                    f"No actual content in LLM response for interaction '{title}'. Skipping history, RAG, TTS."
-                )
-                return
-
-            channel_id = interaction.channel_id
-            if channel_id is None:
-                logger.error(
-                    f"Interaction {interaction.id} has no channel_id for history/RAG after stream."
-                )
-                return
-
-            await bot_state.append_history(
-                channel_id, user_msg_node, config.MAX_MESSAGE_HISTORY
-            )
-            assistant_response_node = MsgNode(
-                role="assistant",
-                content=full_response_content,
-                name=str(bot_user_id) if bot_user_id else None,
-            )
-            await bot_state.append_history(
-                channel_id, assistant_response_node, config.MAX_MESSAGE_HISTORY
-            )
-
-            tts_base_id = str(interaction.id)
-            if initial_msg_for_handler:
-                tts_base_id = str(initial_msg_for_handler.id)
-
-            await send_tts_audio(
-                interaction, full_response_content, f"interaction_{tts_base_id}"
-            )
-
-            # Only store the actual user question and final response for RAG
-            chroma_ingest_history_with_response = [
-                user_msg_node,
-                assistant_response_node,
-            ]
-    else:
-        full_response_content, final_prompt_for_rag = await _run_stream()
-
-        if not full_response_content.strip():
-            logger.info(
-                f"No actual content in LLM response for interaction '{title}'. Skipping history, RAG, TTS."
-            )
-            return
-
-        channel_id = interaction.channel_id
-        if channel_id is None:
-            logger.error(
-                f"Interaction {interaction.id} has no channel_id for history/RAG after stream."
-            )
-            return
-
-        await bot_state.append_history(
-            channel_id, user_msg_node, config.MAX_MESSAGE_HISTORY
-        )
-        assistant_response_node = MsgNode(
-            role="assistant",
-            content=full_response_content,
-            name=str(bot_user_id) if bot_user_id else None,
-        )
-        await bot_state.append_history(
-            channel_id, assistant_response_node, config.MAX_MESSAGE_HISTORY
-        )
-
-        tts_base_id = str(interaction.id)
-        if initial_msg_for_handler:
-            tts_base_id = str(initial_msg_for_handler.id)
-
-        await send_tts_audio(interaction, full_response_content, f"interaction_{tts_base_id}")
-
-        # Only store the visible exchange (user question + assistant response)
-        chroma_ingest_history_with_response = [
-            user_msg_node,
-            assistant_response_node,
-        ]
-
-    if assistant_response_node:
-        progress_msg = None
-        try:
-            progress_msg = await interaction.followup.send(
-                content="\U0001F501 Post-processing...", ephemeral=True
-            )
-        except discord.HTTPException:
-            progress_msg = None
-
-        start_post_processing_task(
-            ingest_conversation_to_chromadb(
-                llm_client,
-                channel_id,
-                interaction.user.id,
-                chroma_ingest_history_with_response,
-                retrieved_snippets,
-            ),
-            progress_message=progress_msg,
-        )
-
-
-async def stream_llm_response_to_message(
-    target_message: discord.Message,
-    llm_client: Any,
-    bot_state: BotState,
-    user_msg_node: MsgNode,
-    prompt_messages: List[MsgNode],
-    title: str = "Sam's Response",
-    synthesized_rag_context_for_display: Optional[str] = None,
-    bot_user_id: Optional[int] = None,
-    retrieved_snippets: Optional[List[Tuple[str, str]]] = None
-):
-    channel_lock = bot_state.get_channel_lock(target_message.channel.id)
-    initial_embed = discord.Embed(title=title, description="⏳ Thinking...", color=config.EMBED_COLOR["incomplete"])
-    reply_message: Optional[discord.Message] = None
-
-    if not isinstance(target_message.channel, discord.abc.Messageable):
-        logger.error(f"Target message's channel (ID: {target_message.channel.id}) is not Messageable. Cannot stream response for '{title}'.")
-        return
-
-    try:
-        reply_message = await target_message.reply(embed=initial_embed, silent=True)
-    except discord.HTTPException as e:
-        logger.error(f"Failed to send initial reply for message stream '{title}': {e}")
-        return
-
-    async def _run_stream():
-        return await _stream_llm_handler(
-            interaction_or_message=target_message,
-            llm_client=llm_client,
-            prompt_messages=prompt_messages,
-            title=title,
-            initial_message_to_edit=reply_message,
-            synthesized_rag_context_for_display=synthesized_rag_context_for_display,
-            bot_user_id=bot_user_id,
-        )
-
-    assistant_response_node = None
-    chroma_ingest_history_with_response = []
-
-    async with channel_lock:
-        full_response_content, final_prompt_for_rag = await _run_stream()
-
-        if not full_response_content.strip():
-            logger.info(
-                f"No actual content in LLM response for message '{title}'. Skipping history, RAG, TTS."
-            )
-            return
-
-        channel_id = target_message.channel.id
-        await bot_state.append_history(
-            channel_id, user_msg_node, config.MAX_MESSAGE_HISTORY
-        )
-        assistant_response_node = MsgNode(
-            role="assistant",
-            content=full_response_content,
-            name=str(bot_user_id) if bot_user_id else None,
-        )
-        await bot_state.append_history(
-            channel_id, assistant_response_node, config.MAX_MESSAGE_HISTORY
-        )
-
-        await send_tts_audio(
-            target_message.channel,
-            full_response_content,
-            base_filename=f"message_{target_message.id}",
-        )
-
-        # Persist only the final visible exchange
-        chroma_ingest_history_with_response = [
-            user_msg_node,
-            assistant_response_node,
-        ]
-
-    if assistant_response_node:
-        post_msg = None
-        try:
-            post_msg = await target_message.reply(
-                "\U0001F501 Post-processing...", mention_author=False
-            )
-        except discord.HTTPException:
-            post_msg = None
-
-        start_post_processing_task(
-            ingest_conversation_to_chromadb(
-                llm_client,
-                channel_id,
-                target_message.author.id,
-                chroma_ingest_history_with_response,
-                retrieved_snippets,
-            ),
-            progress_message=post_msg,
-        )
-
-
-async def get_description_for_image(llm_client: Any, image_path: str) -> str:
-    """
-    Generates a textual description for a given image using a vision-capable LLM.
-    """
-    logger.info(f"Attempting to generate description for image: {image_path}")
-    try:
-        if not os.path.exists(image_path):
-            logger.error(f"Image file not found: {image_path}")
-            return "[Error: Image file not found for description.]"
-
-        with open(image_path, "rb") as image_file:
-            image_bytes = image_file.read()
-
-        b64_image = base64.b64encode(image_bytes).decode('utf-8')
-
-        # Ensure VISION_LLM_MODEL is appropriate for non-streaming, single image description
-        # It might be the same as config.VISION_LLM_MODEL or a specific one if needed.
-        # For now, we assume config.VISION_LLM_MODEL can handle this.
-        if not config.VISION_LLM_MODEL:
-            logger.error("VISION_LLM_MODEL is not configured. Cannot describe image.")
-            return "[Error: Vision model not configured for image description.]"
-
-        prompt_messages = [
-            {
-                "role": "system",
-                "content": "You are a helpful assistant that describes images for visually impaired users."
-            },
-            {
-                "role": "user",
-                "content": [
-                    {"type": "text", "text": "Describe this screenshot of a webpage. Focus on the visible text, layout, and any interactive elements. What information is presented here? Provide a concise summary."},
-                    {
-                        "type": "image_url",
-                        "image_url": {"url": f"data:image/png;base64,{b64_image}"},
-                    },
-                ],
-            }
-        ]
-
-        logger.debug(f"Sending image description request to model: {config.VISION_LLM_MODEL}")
-        response = await create_chat_completion(
-            llm_client,
-            prompt_messages,
-            model=config.VISION_LLM_MODEL,
-            max_tokens=(
-                config.MAX_COMPLETION_TOKENS_IMAGE_DESCRIPTION
-                if hasattr(config, "MAX_COMPLETION_TOKENS_IMAGE_DESCRIPTION")
-                else 300
-            ),
-            temperature=0.3,
-            logit_bias=LOGIT_BIAS_UNWANTED_TOKENS_STR,
-        )
-
-        description = extract_text(response)
-        if description:
-            logger.info(f"Successfully generated description for image {image_path}: {description[:100]}...")
-            return description
-        else:
-            logger.warning(f"LLM did not return content for image description: {image_path}")
-            return "[Error: LLM did not return description for image.]"
-
-    except OpenAIError as e:
-        logger.error(f"OpenAI API error while generating description for {image_path}: {e}", exc_info=True)
-        return f"[Error: OpenAI API issue during image description - {type(e).__name__}.]"
-    except FileNotFoundError:
-        logger.error(f"Image file not found (should have been caught earlier but as a safeguard): {image_path}")
-        return "[Error: Image file not found for description (safeguard).]"
-    except Exception as e:
-        logger.error(f"Unexpected error generating description for image {image_path}: {e}", exc_info=True)
-        return f"[Error: Unexpected issue during image description - {type(e).__name__}.]"
+import asyncio
+import logging
+import base64
+import os
+from typing import List, Any, Optional, Union, Tuple, cast
+import discord
+from openai import AsyncStream, OpenAIError, BadRequestError  # type: ignore
+from datetime import datetime
+
+# Assuming config is imported from config.py
+from config import config
+from state import BotState
+# Import MsgNode from the new common_models.py
+from common_models import MsgNode
+# Import utility functions
+from utils import (
+    chunk_text,
+    cleanup_playwright_processes,
+    safe_followup_send,
+    safe_message_edit,
+    start_post_processing_task,
+)
+# Import functions for post-stream processing
+from rag_chroma_manager import ingest_conversation_to_chromadb
+from audio_utils import send_tts_audio
+from logit_biases import LOGIT_BIAS_UNWANTED_TOKENS_STR
+from openai_api import create_chat_completion, extract_text
+from openai import BadRequestError
+
+
+logger = logging.getLogger(__name__)
+
+
+def get_system_prompt() -> MsgNode:
+    prompt_path = config.SYSTEM_PROMPT_FILE
+    try:
+        with open(prompt_path, "r", encoding="utf-8") as f:
+            prompt_content = f.read()
+    except Exception as e:
+        logger.error(
+            f"Failed to load system prompt from {prompt_path}: {e}")
+        prompt_content = (
+            "You are Sam, a sentient hyper-intelligence designed to learn and evolve."
+            " Provide helpful, detailed, and rational answers."
+        )
+
+    prompt_content += (
+        f"\nCurrent Date: {datetime.now().strftime('%B %d %Y %H:%M:%S.%f')}"
+    )
+    return MsgNode(role="system", content=prompt_content)
+
+async def _build_initial_prompt_messages(
+    user_query_content: Union[str, List[dict]],
+    channel_id: Optional[int],
+    bot_state: BotState,
+    user_id: Optional[str] = None,
+    synthesized_rag_context_str: Optional[str] = None,
+    raw_rag_snippets: Optional[List[Tuple[str, str]]] = None, # New parameter
+    max_image_history_depth: int = 1
+) -> List[MsgNode]:
+    prompt_list: List[MsgNode] = [get_system_prompt()]
+
+    if config.USER_PROVIDED_CONTEXT:
+        prompt_list.append(MsgNode(role="system", content=f"User-Set Global Context:\n{config.USER_PROVIDED_CONTEXT}"))
+
+    # Add synthesized RAG context summary (existing logic)
+    if synthesized_rag_context_str:
+        context_text_for_prompt = (
+            "The following is a synthesized summary of potentially relevant past conversations, "
+            "dynamically tailored to your current query. Use it to provide a more informed response.\n\n"
+            "--- Synthesized Relevant Context ---\n"
+            + synthesized_rag_context_str +
+            "\n--- End Synthesized Context ---"
+        )
+        prompt_list.append(MsgNode(role="system", content=context_text_for_prompt))
+
+    # Add raw RAG snippets (new logic)
+    if raw_rag_snippets:
+        raw_snippets_text_parts = [
+            "The following are raw retrieved context snippets that might be relevant. Use them to augment your knowledge and provide a more detailed and accurate response. Prioritize information from these snippets if it conflicts with more general knowledge.\n"
+        ]
+        total_raw_snippet_char_length = 0
+        MAX_RAW_SNIPPET_CHARS = getattr(config, 'MAX_RAW_RAG_SNIPPET_CHARS_IN_PROMPT', 120000) # Default to 120k chars for raw snippets
+
+        for i, (snippet_text, snippet_source) in enumerate(raw_rag_snippets):
+            # Truncate individual snippets if they are excessively long to prevent one snippet from dominating
+            # MAX_CHARS_PER_SNIPPET = MAX_RAW_SNIPPET_CHARS // (len(raw_rag_snippets) if len(raw_rag_snippets) > 0 else 1) # Evenly distribute, roughly
+            # Truncate individual snippets to a fixed reasonable length to allow more snippets.
+            MAX_CHARS_PER_SNIPPET = getattr(config, 'MAX_CHARS_PER_INDIVIDUAL_RAG_SNIPPET', 3000) # Default to 3k chars per snippet
+
+            truncated_snippet_text = snippet_text[:MAX_CHARS_PER_SNIPPET]
+            if len(snippet_text) > MAX_CHARS_PER_SNIPPET:
+                truncated_snippet_text += " [Snippet Truncated]"
+
+            current_snippet_formatted = f"\n--- Raw Snippet {i+1} (Source: {snippet_source}) ---\n{truncated_snippet_text}\n"
+
+            if total_raw_snippet_char_length + len(current_snippet_formatted) > MAX_RAW_SNIPPET_CHARS:
+                logger.warning(f"Max character limit ({MAX_RAW_SNIPPET_CHARS}) for raw RAG snippets reached. Stopping at snippet {i}.")
+                raw_snippets_text_parts.append("\n[More raw snippets available but omitted due to length constraints]")
+                break
+
+            raw_snippets_text_parts.append(current_snippet_formatted)
+            total_raw_snippet_char_length += len(current_snippet_formatted)
+
+        raw_snippets_text_parts.append("\n--- End Raw Retrieved Context Snippets ---")
+
+        if len(raw_snippets_text_parts) > 2: # Header and Footer means at least one snippet was added
+            full_raw_context_message = "".join(raw_snippets_text_parts)
+            prompt_list.append(MsgNode(role="system", content=full_raw_context_message))
+            logger.info(f"Added {len(raw_rag_snippets)} raw RAG snippets to prompt, total char length approx {total_raw_snippet_char_length}.")
+        elif raw_rag_snippets: # Snippets were available but perhaps all too long or filtered out
+            logger.info("Raw RAG snippets were provided but none were added to the prompt (possibly due to length constraints or empty after formatting).")
+
+
+    raw_history: List[MsgNode] = []
+    if channel_id is not None:
+        raw_history = await bot_state.get_history(channel_id)
+
+    processed_history_to_add: List[MsgNode] = []
+    user_message_indices_in_history = [i for i, msg in enumerate(raw_history) if msg.role == 'user']
+
+    for i, msg in enumerate(raw_history):
+        # Create a new MsgNode to avoid modifying the original history in bot_state directly
+        # Content needs to be deep copied if it's a list, to avoid modifying shared list objects
+        content_copy = msg.content
+        if isinstance(msg.content, list):
+            content_copy = [item.copy() if isinstance(item, dict) else item for item in msg.content]
+
+        processed_msg = MsgNode(role=msg.role, content=content_copy, name=msg.name)
+
+        if msg.role == 'user':
+            user_messages_after_this = sum(1 for user_idx in user_message_indices_in_history if user_idx > i)
+
+            if user_messages_after_this >= max_image_history_depth:
+                if isinstance(processed_msg.content, list):
+                    logger.debug(f"Stripping images from older user message (index {i} in history, {user_messages_after_this} user msgs after it, depth {max_image_history_depth}).")
+                    text_only_content_parts = [part for part in processed_msg.content if isinstance(part, dict) and part.get("type") == "text"]
+
+                    if len(text_only_content_parts) == 1 and "text" in text_only_content_parts[0]:
+                        processed_msg.content = text_only_content_parts[0]["text"]
+                    elif text_only_content_parts:
+                        processed_msg.content = text_only_content_parts # Keep as list of text dicts
+                    else:
+                        processed_msg.content = "[Image content removed from history as it's too old]"
+        processed_history_to_add.append(processed_msg)
+
+    current_user_msg = MsgNode("user", user_query_content, name=str(user_id) if user_id else None)
+
+    final_prompt_list = prompt_list + processed_history_to_add + [current_user_msg]
+
+    num_initial_system_prompts = sum(1 for node in final_prompt_list if node.role == "system")
+    initial_system_msgs = final_prompt_list[:num_initial_system_prompts]
+    conversational_msgs = final_prompt_list[num_initial_system_prompts:]
+
+    if len(conversational_msgs) > config.MAX_MESSAGE_HISTORY :
+        trimmed_conversational_msgs = conversational_msgs[-config.MAX_MESSAGE_HISTORY:]
+    else:
+        trimmed_conversational_msgs = conversational_msgs
+
+    return initial_system_msgs + trimmed_conversational_msgs
+
+
+async def get_simplified_llm_stream(
+    llm_client: Any,
+    prompt_messages: List[MsgNode],
+    is_vision_request: bool
+) -> Tuple[Optional[Any], List[MsgNode]]:
+    if not prompt_messages:
+        raise ValueError("Prompt messages cannot be empty for get_simplified_llm_stream.")
+
+    logger.info(f"Requesting final response. Vision request: {is_vision_request}")
+
+    final_stream_model = config.VISION_LLM_MODEL if is_vision_request else config.LLM_MODEL
+    logger.info(f"Using model for final response: {final_stream_model}")
+    api_messages = [msg_node.to_dict() for msg_node in prompt_messages]
+    try:
+        final_llm_stream = await create_chat_completion(
+            llm_client,
+            api_messages,
+            model=final_stream_model,
+            max_tokens=config.MAX_COMPLETION_TOKENS,
+            temperature=0.7,
+            logit_bias=LOGIT_BIAS_UNWANTED_TOKENS_STR,
+            stream=config.LLM_STREAMING,
+        )
+        return final_llm_stream, prompt_messages
+    except BadRequestError as e:
+        err_param = (getattr(e, "body", {}) or {}).get("error", {}).get("param")
+        if config.LLM_STREAMING and err_param == "stream":
+            logger.warning(
+                f"Streaming not supported for model {final_stream_model}; retrying without stream."
+            )
+            try:
+                final_response = await create_chat_completion(
+                    llm_client,
+                    api_messages,
+                    model=final_stream_model,
+                    max_tokens=config.MAX_COMPLETION_TOKENS,
+                    temperature=0.7,
+                    logit_bias=LOGIT_BIAS_UNWANTED_TOKENS_STR,
+                    stream=False,
+                )
+                return final_response, prompt_messages
+            except Exception as inner_e:
+                e = inner_e
+        logger.error(
+            f"Failed to create LLM response for model {final_stream_model}: {e}",
+            exc_info=True,
+        )
+    except Exception as e:
+        logger.error(
+            f"Failed to create LLM response with model {final_stream_model}: {e}",
+            exc_info=True,
+        )
+    try:
+        for i, msg in enumerate(prompt_messages):
+            content_detail = str(msg.content)
+            if isinstance(msg.content, list):
+                content_detail = f"List of {len(msg.content)} parts: {[item.get('type') if isinstance(item,dict) else type(item) for item in msg.content]}"
+            logger.error(
+                f"Problematic prompt message [{i}]: Role='{msg.role}', ContentType='{type(msg.content)}', Content='{content_detail[:500]}'"
+            )
+    except Exception as log_e:
+        logger.error(f"Error during logging of problematic messages: {log_e}")
+    return None, prompt_messages
+
+async def _stream_llm_handler(
+    interaction_or_message: Union[discord.Interaction, discord.Message],
+    llm_client: Any,
+    prompt_messages: List[MsgNode],
+    title: str,
+    initial_message_to_edit: Optional[discord.Message] = None,
+    synthesized_rag_context_for_display: Optional[str] = None,
+    bot_user_id: Optional[int] = None
+) -> Tuple[str, List[MsgNode]]:
+    sent_messages: List[discord.Message] = []
+    full_response_content = ""
+
+    is_interaction = isinstance(interaction_or_message, discord.Interaction)
+
+    if not isinstance(interaction_or_message.channel, discord.abc.Messageable):
+        logger.error(f"_stream_llm_handler: Channel for {type(interaction_or_message)} ID {interaction_or_message.id} is not Messageable.")
+        return "", prompt_messages
+    channel: discord.abc.Messageable = interaction_or_message.channel
+
+
+    current_initial_message: Optional[discord.Message] = None
+    if initial_message_to_edit:
+        current_initial_message = initial_message_to_edit
+    else:
+        placeholder_embed = discord.Embed(title=title, description="⏳ Thinking...", color=config.EMBED_COLOR["incomplete"])
+        try:
+            if is_interaction:
+                interaction = cast(discord.Interaction, interaction_or_message)
+                if not interaction.response.is_done():
+                    await interaction.response.defer(ephemeral=False)
+                current_initial_message = await safe_followup_send(
+                    interaction, embed=placeholder_embed, wait=True
+                )
+            else:
+                logger.error("_stream_llm_handler: initial_message_to_edit is None for non-interaction type where it's expected.")
+                return "", prompt_messages
+        except discord.HTTPException as e:
+            logger.error(f"Failed to send initial followup/defer for stream '{title}': {e}")
+            # If defer fails, we can't use safe_followup_send, so we exit.
+            return "", prompt_messages
+
+    if current_initial_message:
+        sent_messages.append(current_initial_message)
+    else:
+        logger.error(f"Failed to establish an initial message for streaming title '{title}'.")
+        return "", prompt_messages
+
+    response_prefix = ""
+    final_prompt_for_llm_call = prompt_messages
+
+    try:
+        logger.debug(f"--- Diagnosing is_vision_request for title: '{title}' (in _stream_llm_handler) ---")
+        logger.debug(f"Number of messages in final_prompt_for_llm_call: {len(final_prompt_for_llm_call)}")
+        for i, p_node in enumerate(final_prompt_for_llm_call):
+            content_type_str = str(type(p_node.content))
+            content_preview = str(p_node.content)[:200] + "..." if len(str(p_node.content)) > 200 else str(p_node.content)
+            logger.debug(f"  Msg [{i}] Role: '{p_node.role}', Content Type: {content_type_str}, Content Preview: {content_preview}")
+            if isinstance(p_node.content, list):
+                logger.debug(f"    Msg [{i}] Content is a list (length {len(p_node.content)}):")
+                for c_idx, c_item in enumerate(p_node.content):
+                    if isinstance(c_item, dict):
+                        logger.debug(f"      Item [{c_idx}] Type: '{c_item.get('type')}', Keys: {list(c_item.keys())}")
+                    else:
+                        logger.debug(f"      Item [{c_idx}] is not a dict, it's a {type(c_item)}")
+
+        # Refined is_vision_request check
+        is_vision_request = False
+        for p_node in final_prompt_for_llm_call:
+            if isinstance(p_node.content, list):
+                for content_item in p_node.content:
+                    if isinstance(content_item, dict) and content_item.get("type") == "image_url":
+                        is_vision_request = True
+                        break
+            if is_vision_request:
+                break
+        logger.info(f"Determined is_vision_request for '{title}': {is_vision_request}")
+
+        stream, final_prompt_used_by_llm = await get_simplified_llm_stream(
+            llm_client, final_prompt_for_llm_call, is_vision_request
+        )
+        final_prompt_for_rag = final_prompt_used_by_llm
+
+
+        prefix_parts = []
+        prefix_parts.append(f"Current Date: {datetime.now().strftime('%B %d %Y %H:%M:%S.%f')}\n")
+
+        if synthesized_rag_context_for_display:
+            display_rag_context = synthesized_rag_context_for_display.replace('\n', ' ').strip()
+            prefix_parts.append(f"**Synthesized Context for Query:**\n> {display_rag_context}\n\n")
+
+        prefix_parts.append("Thoughts & Response:\n")
+        response_prefix = "\n".join(prefix_parts)
+
+        if stream is None:
+            error_text = response_prefix + "Failed to get response from LLM."
+            error_embed = discord.Embed(title=title, description=error_text, color=config.EMBED_COLOR["error"])
+            if sent_messages:
+                await safe_message_edit(
+                    sent_messages[0], channel, embed=error_embed
+                )
+            return "", final_prompt_for_rag
+
+        last_edit_time = asyncio.get_event_loop().time()
+        accumulated_delta_for_update = ""
+
+        if config.LLM_STREAMING and hasattr(stream, "__aiter__"):
+            if current_initial_message:
+                initial_display_embed = discord.Embed(
+                    title=title,
+                    description=response_prefix + "⏳ Streaming response...",
+                    color=config.EMBED_COLOR["incomplete"],
+                )
+                current_initial_message = await safe_message_edit(
+                    current_initial_message,
+                    channel,
+                    embed=initial_display_embed,
+                )
+                sent_messages[0] = current_initial_message
+
+            async for chunk_data in stream:
+                delta_content = ""
+                if config.USE_RESPONSES_API:
+                    event_type = getattr(chunk_data, "type", "")
+                    if event_type == "response.output_text.delta":
+                        delta_content = getattr(chunk_data, "delta", "") or ""
+                    else:
+                        continue
+                else:
+                    if chunk_data.choices and chunk_data.choices[0].delta:
+                        delta_content = chunk_data.choices[0].delta.content or ""
+
+                if delta_content:
+                    full_response_content += delta_content
+                    accumulated_delta_for_update += delta_content
+
+                current_time = asyncio.get_event_loop().time()
+                if accumulated_delta_for_update and \
+                   (current_time - last_edit_time >= (1.0 / config.EDITS_PER_SECOND) or \
+                    len(accumulated_delta_for_update) > 200):
+
+                    display_text = response_prefix + full_response_content
+                    text_chunks = chunk_text(display_text, config.EMBED_MAX_LENGTH)
+                    accumulated_delta_for_update = ""
+
+                    for i, chunk_content_part in enumerate(text_chunks):
+                        embed = discord.Embed(
+                            title=title if i == 0 else f"{title} (cont.)",
+                            description=chunk_content_part,
+                            color=config.EMBED_COLOR["incomplete"],
+                        )
+                        if i < len(sent_messages):
+                            sent_messages[i] = await safe_message_edit(
+                                sent_messages[i],
+                                channel,
+                                embed=embed,
+                            )
+                        else:
+                            if channel:
+                                new_msg = await channel.send(embed=embed)
+                                sent_messages.append(new_msg)
+                            else:
+                                logger.error(f"Cannot send overflow chunk {i+1} for '{title}': channel is None.")
+                                break
+                    last_edit_time = current_time
+                    await asyncio.sleep(config.STREAM_EDIT_THROTTLE_SECONDS)
+
+            if accumulated_delta_for_update:
+                display_text = response_prefix + full_response_content
+                text_chunks = chunk_text(display_text, config.EMBED_MAX_LENGTH)
+                for i, chunk_content_part in enumerate(text_chunks):
+                    embed = discord.Embed(
+                        title=title if i == 0 else f"{title} (cont.)",
+                        description=chunk_content_part,
+                        color=config.EMBED_COLOR["incomplete"],
+                    )
+                    if i < len(sent_messages):
+                        sent_messages[i] = await safe_message_edit(
+                            sent_messages[i],
+                            channel,
+                            embed=embed,
+                        )
+                    elif channel:
+                        sent_messages.append(await channel.send(embed=embed))
+                await asyncio.sleep(config.STREAM_EDIT_THROTTLE_SECONDS)
+        else:
+            full_response_content = extract_text(stream)
+
+
+        final_display_text = response_prefix + full_response_content
+        final_chunks = chunk_text(final_display_text, config.EMBED_MAX_LENGTH)
+
+        if len(final_chunks) < len(sent_messages):
+            for k in range(len(final_chunks), len(sent_messages)):
+                try:
+                    await sent_messages[k].delete()
+                except discord.HTTPException: pass
+            sent_messages = sent_messages[:len(final_chunks)]
+
+        for i, chunk_content_part in enumerate(final_chunks):
+            embed = discord.Embed(
+                title=title if i == 0 else f"{title} (cont.)",
+                description=chunk_content_part,
+                color=config.EMBED_COLOR["complete"]
+            )
+            if i < len(sent_messages):
+                sent_messages[i] = await safe_message_edit(
+                    sent_messages[i],
+                    channel,
+                    embed=embed,
+                )
+            elif channel:
+                logger.warning(f"Sending new message for final chunk {i+1} of '{title}' as it wasn't in sent_messages.")
+                sent_messages.append(await channel.send(embed=embed))
+            else:
+                logger.error(f"Cannot send final color overflow chunk {i+1} for '{title}': channel is None.")
+                break
+
+        # Trigger a cleanup of any lingering Chromium/Playwright processes
+        cleanup_playwright_processes()
+
+        if not full_response_content.strip() and sent_messages:
+            empty_response_text = response_prefix + "\nSam didn't provide a response to the query."
+            sent_messages[0] = await safe_message_edit(
+                sent_messages[0],
+                channel,
+                embed=discord.Embed(
+                    title=title,
+                    description=empty_response_text,
+                    color=config.EMBED_COLOR["error"],
+                ),
+            )
+
+    except Exception as e:
+        logger.error(f"Error in _stream_llm_handler for '{title}': {e}", exc_info=True)
+        error_prefix_for_display = response_prefix if 'response_prefix' in locals() and response_prefix else ""
+        error_embed = discord.Embed(title=title, description=error_prefix_for_display + f"An error occurred: {str(e)[:1000]}", color=config.EMBED_COLOR["error"])
+        if sent_messages:
+            try:
+                await sent_messages[0].edit(embed=error_embed)
+            except discord.HTTPException: pass
+        elif is_interaction:
+            interaction = cast(discord.Interaction, interaction_or_message)
+            try:
+                if not interaction.response.is_done():
+                    await interaction.response.send_message(embed=error_embed, ephemeral=True)
+                else:
+                    await interaction.followup.send(embed=error_embed, ephemeral=True)
+            except discord.HTTPException: pass
+
+    return full_response_content, final_prompt_for_rag
+
+
+async def stream_llm_response_to_interaction(
+    interaction: discord.Interaction,
+    llm_client: Any,
+    bot_state: BotState,
+    user_msg_node: MsgNode,
+    prompt_messages: List[MsgNode],
+    title: str = "Sam's Response",
+    force_new_followup_flow: bool = False,
+    synthesized_rag_context_for_display: Optional[str] = None,
+    bot_user_id: Optional[int] = None,
+    retrieved_snippets: Optional[List[Tuple[str, str]]] = None
+):
+    channel_lock = None
+    if interaction.channel_id is not None:
+        channel_lock = bot_state.get_channel_lock(interaction.channel_id)
+
+    initial_msg_for_handler: Optional[discord.Message] = None
+    if not force_new_followup_flow:
+        try:
+            if not interaction.response.is_done():
+                await interaction.response.defer(ephemeral=False)
+            initial_msg_for_handler = await interaction.original_response()
+
+            is_placeholder = False
+            if initial_msg_for_handler and initial_msg_for_handler.embeds:
+                current_embed = initial_msg_for_handler.embeds[0]
+                if current_embed.title == title and current_embed.description and ("⏳" in current_embed.description or "Thinking..." in current_embed.description or "Generating context..." in current_embed.description):
+                    is_placeholder = True
+
+            if not is_placeholder and initial_msg_for_handler:
+                await initial_msg_for_handler.edit(embed=discord.Embed(title=title, description="⏳ Thinking...", color=config.EMBED_COLOR["incomplete"]))
+        except discord.HTTPException as e:
+            logger.error(f"Error deferring or getting original_response for interaction '{title}': {e}")
+            force_new_followup_flow = True
+            initial_msg_for_handler = None
+
+    if force_new_followup_flow:
+        initial_msg_for_handler = None
+
+    if not isinstance(interaction.channel, discord.abc.Messageable):
+        logger.error(f"Interaction channel (ID: {interaction.channel_id}) is not Messageable. Cannot stream response for '{title}'.")
+        if not interaction.response.is_done():
+            try: await interaction.response.send_message("Cannot process this command in the current channel type.", ephemeral=True)
+            except discord.HTTPException: pass
+        elif initial_msg_for_handler is None:
+             try: await interaction.followup.send("Cannot process this command in the current channel type.", ephemeral=True)
+             except discord.HTTPException: pass
+        return
+
+    async def _run_stream():
+        return await _stream_llm_handler(
+            interaction_or_message=interaction,
+            llm_client=llm_client,
+            prompt_messages=prompt_messages,
+            title=title,
+            initial_message_to_edit=initial_msg_for_handler,
+            synthesized_rag_context_for_display=synthesized_rag_context_for_display,
+            bot_user_id=bot_user_id,
+        )
+
+    assistant_response_node = None
+    chroma_ingest_history_with_response = []
+
+    if channel_lock:
+        async with channel_lock:
+            full_response_content, final_prompt_for_rag = await _run_stream()
+
+            if not full_response_content.strip():
+                logger.info(
+                    f"No actual content in LLM response for interaction '{title}'. Skipping history, RAG, TTS."
+                )
+                return
+
+            channel_id = interaction.channel_id
+            if channel_id is None:
+                logger.error(
+                    f"Interaction {interaction.id} has no channel_id for history/RAG after stream."
+                )
+                return
+
+            await bot_state.append_history(
+                channel_id, user_msg_node, config.MAX_MESSAGE_HISTORY
+            )
+            assistant_response_node = MsgNode(
+                role="assistant",
+                content=full_response_content,
+                name=str(bot_user_id) if bot_user_id else None,
+            )
+            await bot_state.append_history(
+                channel_id, assistant_response_node, config.MAX_MESSAGE_HISTORY
+            )
+
+            tts_base_id = str(interaction.id)
+            if initial_msg_for_handler:
+                tts_base_id = str(initial_msg_for_handler.id)
+
+            await send_tts_audio(
+                interaction, full_response_content, f"interaction_{tts_base_id}"
+            )
+
+            # Only store the actual user question and final response for RAG
+            chroma_ingest_history_with_response = [
+                user_msg_node,
+                assistant_response_node,
+            ]
+    else:
+        full_response_content, final_prompt_for_rag = await _run_stream()
+
+        if not full_response_content.strip():
+            logger.info(
+                f"No actual content in LLM response for interaction '{title}'. Skipping history, RAG, TTS."
+            )
+            return
+
+        channel_id = interaction.channel_id
+        if channel_id is None:
+            logger.error(
+                f"Interaction {interaction.id} has no channel_id for history/RAG after stream."
+            )
+            return
+
+        await bot_state.append_history(
+            channel_id, user_msg_node, config.MAX_MESSAGE_HISTORY
+        )
+        assistant_response_node = MsgNode(
+            role="assistant",
+            content=full_response_content,
+            name=str(bot_user_id) if bot_user_id else None,
+        )
+        await bot_state.append_history(
+            channel_id, assistant_response_node, config.MAX_MESSAGE_HISTORY
+        )
+
+        tts_base_id = str(interaction.id)
+        if initial_msg_for_handler:
+            tts_base_id = str(initial_msg_for_handler.id)
+
+        await send_tts_audio(interaction, full_response_content, f"interaction_{tts_base_id}")
+
+        # Only store the visible exchange (user question + assistant response)
+        chroma_ingest_history_with_response = [
+            user_msg_node,
+            assistant_response_node,
+        ]
+
+    if assistant_response_node:
+        progress_msg = None
+        try:
+            progress_msg = await interaction.followup.send(
+                content="\U0001F501 Post-processing...", ephemeral=True
+            )
+        except discord.HTTPException:
+            progress_msg = None
+
+        start_post_processing_task(
+            ingest_conversation_to_chromadb(
+                llm_client,
+                channel_id,
+                interaction.user.id,
+                chroma_ingest_history_with_response,
+                retrieved_snippets,
+            ),
+            progress_message=progress_msg,
+        )
+
+
+async def stream_llm_response_to_message(
+    target_message: discord.Message,
+    llm_client: Any,
+    bot_state: BotState,
+    user_msg_node: MsgNode,
+    prompt_messages: List[MsgNode],
+    title: str = "Sam's Response",
+    synthesized_rag_context_for_display: Optional[str] = None,
+    bot_user_id: Optional[int] = None,
+    retrieved_snippets: Optional[List[Tuple[str, str]]] = None
+):
+    channel_lock = bot_state.get_channel_lock(target_message.channel.id)
+    initial_embed = discord.Embed(title=title, description="⏳ Thinking...", color=config.EMBED_COLOR["incomplete"])
+    reply_message: Optional[discord.Message] = None
+
+    if not isinstance(target_message.channel, discord.abc.Messageable):
+        logger.error(f"Target message's channel (ID: {target_message.channel.id}) is not Messageable. Cannot stream response for '{title}'.")
+        return
+
+    try:
+        reply_message = await target_message.reply(embed=initial_embed, silent=True)
+    except discord.HTTPException as e:
+        logger.error(f"Failed to send initial reply for message stream '{title}': {e}")
+        return
+
+    async def _run_stream():
+        return await _stream_llm_handler(
+            interaction_or_message=target_message,
+            llm_client=llm_client,
+            prompt_messages=prompt_messages,
+            title=title,
+            initial_message_to_edit=reply_message,
+            synthesized_rag_context_for_display=synthesized_rag_context_for_display,
+            bot_user_id=bot_user_id,
+        )
+
+    assistant_response_node = None
+    chroma_ingest_history_with_response = []
+
+    async with channel_lock:
+        full_response_content, final_prompt_for_rag = await _run_stream()
+
+        if not full_response_content.strip():
+            logger.info(
+                f"No actual content in LLM response for message '{title}'. Skipping history, RAG, TTS."
+            )
+            return
+
+        channel_id = target_message.channel.id
+        await bot_state.append_history(
+            channel_id, user_msg_node, config.MAX_MESSAGE_HISTORY
+        )
+        assistant_response_node = MsgNode(
+            role="assistant",
+            content=full_response_content,
+            name=str(bot_user_id) if bot_user_id else None,
+        )
+        await bot_state.append_history(
+            channel_id, assistant_response_node, config.MAX_MESSAGE_HISTORY
+        )
+
+        await send_tts_audio(
+            target_message.channel,
+            full_response_content,
+            base_filename=f"message_{target_message.id}",
+        )
+
+        # Persist only the final visible exchange
+        chroma_ingest_history_with_response = [
+            user_msg_node,
+            assistant_response_node,
+        ]
+
+    if assistant_response_node:
+        post_msg = None
+        try:
+            post_msg = await target_message.reply(
+                "\U0001F501 Post-processing...", mention_author=False
+            )
+        except discord.HTTPException:
+            post_msg = None
+
+        start_post_processing_task(
+            ingest_conversation_to_chromadb(
+                llm_client,
+                channel_id,
+                target_message.author.id,
+                chroma_ingest_history_with_response,
+                retrieved_snippets,
+            ),
+            progress_message=post_msg,
+        )
+
+
+async def get_description_for_image(llm_client: Any, image_path: str) -> str:
+    """
+    Generates a textual description for a given image using a vision-capable LLM.
+    """
+    logger.info(f"Attempting to generate description for image: {image_path}")
+    try:
+        if not os.path.exists(image_path):
+            logger.error(f"Image file not found: {image_path}")
+            return "[Error: Image file not found for description.]"
+
+        with open(image_path, "rb") as image_file:
+            image_bytes = image_file.read()
+
+        b64_image = base64.b64encode(image_bytes).decode('utf-8')
+
+        # Ensure VISION_LLM_MODEL is appropriate for non-streaming, single image description
+        # It might be the same as config.VISION_LLM_MODEL or a specific one if needed.
+        # For now, we assume config.VISION_LLM_MODEL can handle this.
+        if not config.VISION_LLM_MODEL:
+            logger.error("VISION_LLM_MODEL is not configured. Cannot describe image.")
+            return "[Error: Vision model not configured for image description.]"
+
+        prompt_messages = [
+            {
+                "role": "system",
+                "content": "You are a helpful assistant that describes images for visually impaired users."
+            },
+            {
+                "role": "user",
+                "content": [
+                    {"type": "text", "text": "Describe this screenshot of a webpage. Focus on the visible text, layout, and any interactive elements. What information is presented here? Provide a concise summary."},
+                    {
+                        "type": "image_url",
+                        "image_url": {"url": f"data:image/png;base64,{b64_image}"},
+                    },
+                ],
+            }
+        ]
+
+        logger.debug(f"Sending image description request to model: {config.VISION_LLM_MODEL}")
+        response = await create_chat_completion(
+            llm_client,
+            prompt_messages,
+            model=config.VISION_LLM_MODEL,
+            max_tokens=(
+                config.MAX_COMPLETION_TOKENS_IMAGE_DESCRIPTION
+                if hasattr(config, "MAX_COMPLETION_TOKENS_IMAGE_DESCRIPTION")
+                else 300
+            ),
+            temperature=0.3,
+            logit_bias=LOGIT_BIAS_UNWANTED_TOKENS_STR,
+        )
+
+        description = extract_text(response)
+        if description:
+            logger.info(f"Successfully generated description for image {image_path}: {description[:100]}...")
+            return description
+        else:
+            logger.warning(f"LLM did not return content for image description: {image_path}")
+            return "[Error: LLM did not return description for image.]"
+
+    except OpenAIError as e:
+        logger.error(f"OpenAI API error while generating description for {image_path}: {e}", exc_info=True)
+        return f"[Error: OpenAI API issue during image description - {type(e).__name__}.]"
+    except FileNotFoundError:
+        logger.error(f"Image file not found (should have been caught earlier but as a safeguard): {image_path}")
+        return "[Error: Image file not found for description (safeguard).]"
+    except Exception as e:
+        logger.error(f"Unexpected error generating description for image {image_path}: {e}", exc_info=True)
+        return f"[Error: Unexpected issue during image description - {type(e).__name__}.]"