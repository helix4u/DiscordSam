import asyncio
import re
import unicodedata
from datetime import datetime, timezone, timedelta
from typing import Any, Coroutine, List, Optional, Tuple
import logging
import psutil
import discord
from dateparser.search import search_dates

logger = logging.getLogger(__name__)

# Assuming config is imported from config.py where it's defined
# from .config import config # If in a package
# For standalone scripts, you might need to adjust import paths or pass config
# For this refactor, we'll assume config can be imported if placed correctly.
# If main_bot.py initializes config, then other modules import it from there or config.py
from config import config


def chunk_text(text: str, max_length: int = config.EMBED_MAX_LENGTH) -> List[str]:
    if not text: return [""]
    chunks = []
    current_chunk = ""
    for line in text.splitlines(keepends=True):
        if len(current_chunk) + len(line) > max_length:
            if current_chunk: chunks.append(current_chunk)
            current_chunk = line
            while len(current_chunk) > max_length: # Handle very long lines
                chunks.append(current_chunk[:max_length])
                current_chunk = current_chunk[max_length:]
        else:
            current_chunk += line
    if current_chunk: chunks.append(current_chunk)
    return chunks if chunks else [""]

def detect_urls(message_text: str) -> List[str]:
    if not message_text: return []
    # Basic URL detection, can be improved for more complex cases
    url_pattern = re.compile(r'http[s]?://(?:[a-zA-Z]|[0-9]|[$-_@.&+]|[!*\\(\\),]|(?:%[0-9a-fA-F][0-9a-fA-F]))+')
    return url_pattern.findall(message_text)

RELATIVE_DATE_PATTERN = re.compile(
    r'\b('
    r'yesterday|today|tomorrow|tonight|'
    r'this\s+(?:morning|afternoon|evening)|'
    r'last\s+\w+|next\s+\w+|'
    r'\d+\s+(?:seconds?|minutes?|hours?|days?|weeks?|months?|years?)\s+(?:ago|from\\s+now)|'
    r'in\s+\d+\s+(?:seconds?|minutes?|hours?|days?|weeks?|months?|years?)'
    r')\b',
    re.IGNORECASE,
)

def append_absolute_dates(
    text: str, current_time: Optional[datetime] = None
) -> str:
    """Annotate relative date phrases in ``text`` with absolute timestamps.

    Parameters
    ----------
    text:
        The input text potentially containing relative date expressions.
    current_time:
        Reference time used to resolve relative phrases. Defaults to the
        current UTC time.

    Returns
    -------
    str
        Text where each detected relative date phrase is followed by its
        absolute representation, e.g. ``"tomorrow (2024-05-10 00:00 UTC)"``.
        Phrases already containing explicit dates are left unmodified.
    """

    if not text:
        return text

    current_time = current_time or datetime.now(timezone.utc)
    results = search_dates(text, settings={"RELATIVE_BASE": current_time})
    if not results:
        return text

    for phrase, dt in results:
        if "(" in phrase:
            continue
        if not RELATIVE_DATE_PATTERN.search(phrase):
            continue
        if dt.tzinfo is None:
            dt = dt.replace(tzinfo=current_time.tzinfo)
        pattern = re.compile(
            rf"({re.escape(phrase)})(?!\s*\()",
            re.IGNORECASE,
        )
        text = pattern.sub(
            f"{phrase} ({dt.astimezone().strftime('%Y-%m-%d %H:%M %Z')})",
            text,
        )

    return text

def clean_text_for_tts(text: str) -> str:
    if not text:
        return ""

    # 1. Normalize unicode characters to their closest ASCII equivalents.
    # NFKC is aggressive and handles many "compatibility" characters like smart quotes.
    text = unicodedata.normalize('NFKC', text)

    # 2. Manually replace any remaining common special characters.
    text = text.replace("—", "--")  # Em-dash

    # 3. Remove URLs and <think> tags.
    text = re.sub(r"http[s]?://\S+", "", text)
    text = re.sub(r"<think>.*?</think>", "", text, flags=re.DOTALL | re.IGNORECASE)

<<<<<<< HEAD
    # 2. Strip GPT reasoning preambles like "Reasoning...assistant" that some models prepend.
    text = re.sub(
        r"^\s*reasoning\s*.*?\bassistant\b",
        "",
        text,
        flags=re.IGNORECASE | re.DOTALL,
    ).lstrip()

    # 3. Define a whitelist of characters to keep.
    # This includes letters (unicode), numbers, basic punctuation, and whitespace.
    # This is safer than a blacklist for preventing unknown "special characters".
    # \w includes unicode letters, numbers, and underscore.
    # We add common punctuation and the hyphen.
    allowed_chars = re.compile(r"[^\w\s.,!?'\"-]")

    # 4. Remove all characters that are not in the whitelist.
    text = allowed_chars.sub("", text)

    # 5. Clean up excessive whitespace that might result from the substitution.
    text = re.sub(r"\s+", " ", text).strip()
=======
    # 4. Whitelist allowed characters.
    # This strips out any remaining non-standard characters after normalization.
    # We allow basic letters, numbers, punctuation, and whitespace.
    allowed_chars = re.compile(r"[^a-zA-Z0-9\s.,!?'\"-]")
    text = allowed_chars.sub('', text)

    # 5. Clean up whitespace with care for newlines.
    # Collapse horizontal whitespace on each line.
    text = re.sub(r'[ \t]+', ' ', text)
    # Remove leading whitespace from each line, but preserve blank lines.
    text = re.sub(r'^[ \t]+', '', text, flags=re.MULTILINE)
    # Remove trailing whitespace from each line.
    text = re.sub(r'[ \t]+$', '', text, flags=re.MULTILINE)
    # Reduce more than two consecutive newlines down to two.
    text = re.sub(r'\n{3,}', '\n\n', text)
    # Remove any leading/trailing whitespace from the whole block.
    text = text.strip()
>>>>>>> 068c6c1b

    return text

def parse_time_string_to_delta(time_str: str) -> Tuple[Optional[timedelta], Optional[str]]:
    patterns = {
        'd': r'(\d+)\s*d(?:ay(?:s)?)?',
        'h': r'(\d+)\s*h(?:our(?:s)?|r(?:s)?)?',
        'm': r'(\d+)\s*m(?:inute(?:s)?|in(?:s)?)?',
        's': r'(\d+)\s*s(?:econd(?:s)?|ec(?:s)?)?'
    }
    delta_args = {'days': 0, 'hours': 0, 'minutes': 0, 'seconds': 0}
    original_parts = []
    time_str_processed = time_str.lower() # Process a copy

    for key, pattern_regex in patterns.items():
        for match in re.finditer(pattern_regex, time_str_processed):
            value = int(match.group(1))
            unit_full = {'d': 'days', 'h': 'hours', 'm': 'minutes', 's': 'seconds'}[key]
            delta_args[unit_full] += value
            original_parts.append(f"{value} {unit_full.rstrip('s') if value == 1 else unit_full}")
        # Remove matched parts from the string to avoid re-matching
        time_str_processed = re.sub(pattern_regex, "", time_str_processed)
    
    if not any(val > 0 for val in delta_args.values()):
        return None, None # No valid time units found

    time_delta = timedelta(**delta_args)
    descriptive_str = ", ".join(original_parts) if original_parts else "immediately"
    
    # Fallback descriptive string if delta_args had values but original_parts somehow didn't form
    if not descriptive_str and time_delta.total_seconds() > 0 :
        descriptive_str = "a duration" # Should ideally not be reached if parsing is correct

    return time_delta, descriptive_str


def cleanup_playwright_processes() -> int:
    """Kill lingering Playwright/Chromium processes.

    Returns the number of processes terminated."""
    killed = 0
    markers = [".pw-", "playwright"]
    for proc in psutil.process_iter(["pid", "cmdline"]):
        try:
            cmdline = " ".join(proc.info.get("cmdline") or [])
            if any(m in cmdline for m in markers):
                proc.kill()
                killed += 1
        except (psutil.NoSuchProcess, psutil.AccessDenied):
            continue
    return killed


async def safe_followup_send(
    interaction: discord.Interaction, *, error_hint: str = "", **kwargs
) -> discord.Message:
    """Send a followup message with fallback to channel.send if the token expired."""
    try:
        return await interaction.followup.send(**kwargs)
    except discord.HTTPException as e:
        if e.status == 401 and getattr(e, "code", None) == 50027:
            logger.warning(
                "Interaction token expired%s; falling back to channel.send", " " + error_hint if error_hint else ""
            )
            if interaction.channel:
                kwargs_fallback = dict(kwargs)
                # Remove parameters not supported by channel.send
                kwargs_fallback.pop("ephemeral", None)
                kwargs_fallback.pop("wait", None)
                return await interaction.channel.send(**kwargs_fallback)
        raise


async def safe_message_edit(
    message: discord.Message,
    channel: discord.abc.Messageable,
    *,
    cleanup_old: bool = True,
    **kwargs: Any,
) -> discord.Message:
    """Edit a message safely.

    Attempts to edit ``message`` with ``kwargs``. If the underlying webhook
    has expired (HTTP 401 with code 50027), a new message is sent to
    ``channel`` and, optionally, the old message is removed.

    Parameters
    ----------
    message : :class:`discord.Message`
        The message to edit.
    channel : :class:`discord.abc.Messageable`
        Channel used to send a replacement message if editing fails.
    cleanup_old : bool, optional
        Whether to delete ``message`` when a new one is sent due to webhook
        expiration, by default ``True``.

    Returns
    -------
    :class:`discord.Message`
        The edited message, or the newly-sent replacement.
    """
    try:
        await message.edit(**kwargs)
        return message
    except discord.HTTPException as e:
        if e.status == 401 and getattr(e, "code", None) == 50027:
            logger.warning(
                "Webhook token expired during edit; sending new message"
            )
            new_msg = await channel.send(**kwargs)
            if cleanup_old:
                try:
                    await message.delete()
                except discord.HTTPException:
                    pass
            return new_msg
        raise


def start_post_processing_task(
    coro: Coroutine[Any, Any, Any],
    *,
    progress_message: Optional[discord.Message] = None,
) -> asyncio.Task:
    """Run ``coro`` in the background and handle progress cleanup.

    Parameters
    ----------
    coro:
        The coroutine performing the post-processing work.
    progress_message:
        Optional message indicating progress. It will be deleted when
        ``coro`` finishes.
    """

    async def _runner() -> None:
        try:
            await coro
        finally:
            if progress_message:
                try:
                    await progress_message.delete()
                except discord.HTTPException:
                    pass

    return asyncio.create_task(_runner())<|MERGE_RESOLUTION|>--- conflicted
+++ resolved
@@ -1,301 +1,281 @@
-import asyncio
-import re
-import unicodedata
-from datetime import datetime, timezone, timedelta
-from typing import Any, Coroutine, List, Optional, Tuple
-import logging
-import psutil
-import discord
-from dateparser.search import search_dates
-
-logger = logging.getLogger(__name__)
-
-# Assuming config is imported from config.py where it's defined
-# from .config import config # If in a package
-# For standalone scripts, you might need to adjust import paths or pass config
-# For this refactor, we'll assume config can be imported if placed correctly.
-# If main_bot.py initializes config, then other modules import it from there or config.py
-from config import config
-
-
-def chunk_text(text: str, max_length: int = config.EMBED_MAX_LENGTH) -> List[str]:
-    if not text: return [""]
-    chunks = []
-    current_chunk = ""
-    for line in text.splitlines(keepends=True):
-        if len(current_chunk) + len(line) > max_length:
-            if current_chunk: chunks.append(current_chunk)
-            current_chunk = line
-            while len(current_chunk) > max_length: # Handle very long lines
-                chunks.append(current_chunk[:max_length])
-                current_chunk = current_chunk[max_length:]
-        else:
-            current_chunk += line
-    if current_chunk: chunks.append(current_chunk)
-    return chunks if chunks else [""]
-
-def detect_urls(message_text: str) -> List[str]:
-    if not message_text: return []
-    # Basic URL detection, can be improved for more complex cases
-    url_pattern = re.compile(r'http[s]?://(?:[a-zA-Z]|[0-9]|[$-_@.&+]|[!*\\(\\),]|(?:%[0-9a-fA-F][0-9a-fA-F]))+')
-    return url_pattern.findall(message_text)
-
-RELATIVE_DATE_PATTERN = re.compile(
-    r'\b('
-    r'yesterday|today|tomorrow|tonight|'
-    r'this\s+(?:morning|afternoon|evening)|'
-    r'last\s+\w+|next\s+\w+|'
-    r'\d+\s+(?:seconds?|minutes?|hours?|days?|weeks?|months?|years?)\s+(?:ago|from\\s+now)|'
-    r'in\s+\d+\s+(?:seconds?|minutes?|hours?|days?|weeks?|months?|years?)'
-    r')\b',
-    re.IGNORECASE,
-)
-
-def append_absolute_dates(
-    text: str, current_time: Optional[datetime] = None
-) -> str:
-    """Annotate relative date phrases in ``text`` with absolute timestamps.
-
-    Parameters
-    ----------
-    text:
-        The input text potentially containing relative date expressions.
-    current_time:
-        Reference time used to resolve relative phrases. Defaults to the
-        current UTC time.
-
-    Returns
-    -------
-    str
-        Text where each detected relative date phrase is followed by its
-        absolute representation, e.g. ``"tomorrow (2024-05-10 00:00 UTC)"``.
-        Phrases already containing explicit dates are left unmodified.
-    """
-
-    if not text:
-        return text
-
-    current_time = current_time or datetime.now(timezone.utc)
-    results = search_dates(text, settings={"RELATIVE_BASE": current_time})
-    if not results:
-        return text
-
-    for phrase, dt in results:
-        if "(" in phrase:
-            continue
-        if not RELATIVE_DATE_PATTERN.search(phrase):
-            continue
-        if dt.tzinfo is None:
-            dt = dt.replace(tzinfo=current_time.tzinfo)
-        pattern = re.compile(
-            rf"({re.escape(phrase)})(?!\s*\()",
-            re.IGNORECASE,
-        )
-        text = pattern.sub(
-            f"{phrase} ({dt.astimezone().strftime('%Y-%m-%d %H:%M %Z')})",
-            text,
-        )
-
-    return text
-
-def clean_text_for_tts(text: str) -> str:
-    if not text:
-        return ""
-
-    # 1. Normalize unicode characters to their closest ASCII equivalents.
-    # NFKC is aggressive and handles many "compatibility" characters like smart quotes.
-    text = unicodedata.normalize('NFKC', text)
-
-    # 2. Manually replace any remaining common special characters.
-    text = text.replace("—", "--")  # Em-dash
-
-    # 3. Remove URLs and <think> tags.
-    text = re.sub(r"http[s]?://\S+", "", text)
-    text = re.sub(r"<think>.*?</think>", "", text, flags=re.DOTALL | re.IGNORECASE)
-
-<<<<<<< HEAD
-    # 2. Strip GPT reasoning preambles like "Reasoning...assistant" that some models prepend.
-    text = re.sub(
-        r"^\s*reasoning\s*.*?\bassistant\b",
-        "",
-        text,
-        flags=re.IGNORECASE | re.DOTALL,
-    ).lstrip()
-
-    # 3. Define a whitelist of characters to keep.
-    # This includes letters (unicode), numbers, basic punctuation, and whitespace.
-    # This is safer than a blacklist for preventing unknown "special characters".
-    # \w includes unicode letters, numbers, and underscore.
-    # We add common punctuation and the hyphen.
-    allowed_chars = re.compile(r"[^\w\s.,!?'\"-]")
-
-    # 4. Remove all characters that are not in the whitelist.
-    text = allowed_chars.sub("", text)
-
-    # 5. Clean up excessive whitespace that might result from the substitution.
-    text = re.sub(r"\s+", " ", text).strip()
-=======
-    # 4. Whitelist allowed characters.
-    # This strips out any remaining non-standard characters after normalization.
-    # We allow basic letters, numbers, punctuation, and whitespace.
-    allowed_chars = re.compile(r"[^a-zA-Z0-9\s.,!?'\"-]")
-    text = allowed_chars.sub('', text)
-
-    # 5. Clean up whitespace with care for newlines.
-    # Collapse horizontal whitespace on each line.
-    text = re.sub(r'[ \t]+', ' ', text)
-    # Remove leading whitespace from each line, but preserve blank lines.
-    text = re.sub(r'^[ \t]+', '', text, flags=re.MULTILINE)
-    # Remove trailing whitespace from each line.
-    text = re.sub(r'[ \t]+$', '', text, flags=re.MULTILINE)
-    # Reduce more than two consecutive newlines down to two.
-    text = re.sub(r'\n{3,}', '\n\n', text)
-    # Remove any leading/trailing whitespace from the whole block.
-    text = text.strip()
->>>>>>> 068c6c1b
-
-    return text
-
-def parse_time_string_to_delta(time_str: str) -> Tuple[Optional[timedelta], Optional[str]]:
-    patterns = {
-        'd': r'(\d+)\s*d(?:ay(?:s)?)?',
-        'h': r'(\d+)\s*h(?:our(?:s)?|r(?:s)?)?',
-        'm': r'(\d+)\s*m(?:inute(?:s)?|in(?:s)?)?',
-        's': r'(\d+)\s*s(?:econd(?:s)?|ec(?:s)?)?'
-    }
-    delta_args = {'days': 0, 'hours': 0, 'minutes': 0, 'seconds': 0}
-    original_parts = []
-    time_str_processed = time_str.lower() # Process a copy
-
-    for key, pattern_regex in patterns.items():
-        for match in re.finditer(pattern_regex, time_str_processed):
-            value = int(match.group(1))
-            unit_full = {'d': 'days', 'h': 'hours', 'm': 'minutes', 's': 'seconds'}[key]
-            delta_args[unit_full] += value
-            original_parts.append(f"{value} {unit_full.rstrip('s') if value == 1 else unit_full}")
-        # Remove matched parts from the string to avoid re-matching
-        time_str_processed = re.sub(pattern_regex, "", time_str_processed)
-    
-    if not any(val > 0 for val in delta_args.values()):
-        return None, None # No valid time units found
-
-    time_delta = timedelta(**delta_args)
-    descriptive_str = ", ".join(original_parts) if original_parts else "immediately"
-    
-    # Fallback descriptive string if delta_args had values but original_parts somehow didn't form
-    if not descriptive_str and time_delta.total_seconds() > 0 :
-        descriptive_str = "a duration" # Should ideally not be reached if parsing is correct
-
-    return time_delta, descriptive_str
-
-
-def cleanup_playwright_processes() -> int:
-    """Kill lingering Playwright/Chromium processes.
-
-    Returns the number of processes terminated."""
-    killed = 0
-    markers = [".pw-", "playwright"]
-    for proc in psutil.process_iter(["pid", "cmdline"]):
-        try:
-            cmdline = " ".join(proc.info.get("cmdline") or [])
-            if any(m in cmdline for m in markers):
-                proc.kill()
-                killed += 1
-        except (psutil.NoSuchProcess, psutil.AccessDenied):
-            continue
-    return killed
-
-
-async def safe_followup_send(
-    interaction: discord.Interaction, *, error_hint: str = "", **kwargs
-) -> discord.Message:
-    """Send a followup message with fallback to channel.send if the token expired."""
-    try:
-        return await interaction.followup.send(**kwargs)
-    except discord.HTTPException as e:
-        if e.status == 401 and getattr(e, "code", None) == 50027:
-            logger.warning(
-                "Interaction token expired%s; falling back to channel.send", " " + error_hint if error_hint else ""
-            )
-            if interaction.channel:
-                kwargs_fallback = dict(kwargs)
-                # Remove parameters not supported by channel.send
-                kwargs_fallback.pop("ephemeral", None)
-                kwargs_fallback.pop("wait", None)
-                return await interaction.channel.send(**kwargs_fallback)
-        raise
-
-
-async def safe_message_edit(
-    message: discord.Message,
-    channel: discord.abc.Messageable,
-    *,
-    cleanup_old: bool = True,
-    **kwargs: Any,
-) -> discord.Message:
-    """Edit a message safely.
-
-    Attempts to edit ``message`` with ``kwargs``. If the underlying webhook
-    has expired (HTTP 401 with code 50027), a new message is sent to
-    ``channel`` and, optionally, the old message is removed.
-
-    Parameters
-    ----------
-    message : :class:`discord.Message`
-        The message to edit.
-    channel : :class:`discord.abc.Messageable`
-        Channel used to send a replacement message if editing fails.
-    cleanup_old : bool, optional
-        Whether to delete ``message`` when a new one is sent due to webhook
-        expiration, by default ``True``.
-
-    Returns
-    -------
-    :class:`discord.Message`
-        The edited message, or the newly-sent replacement.
-    """
-    try:
-        await message.edit(**kwargs)
-        return message
-    except discord.HTTPException as e:
-        if e.status == 401 and getattr(e, "code", None) == 50027:
-            logger.warning(
-                "Webhook token expired during edit; sending new message"
-            )
-            new_msg = await channel.send(**kwargs)
-            if cleanup_old:
-                try:
-                    await message.delete()
-                except discord.HTTPException:
-                    pass
-            return new_msg
-        raise
-
-
-def start_post_processing_task(
-    coro: Coroutine[Any, Any, Any],
-    *,
-    progress_message: Optional[discord.Message] = None,
-) -> asyncio.Task:
-    """Run ``coro`` in the background and handle progress cleanup.
-
-    Parameters
-    ----------
-    coro:
-        The coroutine performing the post-processing work.
-    progress_message:
-        Optional message indicating progress. It will be deleted when
-        ``coro`` finishes.
-    """
-
-    async def _runner() -> None:
-        try:
-            await coro
-        finally:
-            if progress_message:
-                try:
-                    await progress_message.delete()
-                except discord.HTTPException:
-                    pass
-
-    return asyncio.create_task(_runner())+import asyncio
+import re
+import unicodedata
+from datetime import datetime, timezone, timedelta
+from typing import Any, Coroutine, List, Optional, Tuple
+import logging
+import psutil
+import discord
+from dateparser.search import search_dates
+
+logger = logging.getLogger(__name__)
+
+# Assuming config is imported from config.py where it's defined
+# from .config import config # If in a package
+# For standalone scripts, you might need to adjust import paths or pass config
+# For this refactor, we'll assume config can be imported if placed correctly.
+# If main_bot.py initializes config, then other modules import it from there or config.py
+from config import config
+
+
+def chunk_text(text: str, max_length: int = config.EMBED_MAX_LENGTH) -> List[str]:
+    if not text: return [""]
+    chunks = []
+    current_chunk = ""
+    for line in text.splitlines(keepends=True):
+        if len(current_chunk) + len(line) > max_length:
+            if current_chunk: chunks.append(current_chunk)
+            current_chunk = line
+            while len(current_chunk) > max_length: # Handle very long lines
+                chunks.append(current_chunk[:max_length])
+                current_chunk = current_chunk[max_length:]
+        else:
+            current_chunk += line
+    if current_chunk: chunks.append(current_chunk)
+    return chunks if chunks else [""]
+
+def detect_urls(message_text: str) -> List[str]:
+    if not message_text: return []
+    # Basic URL detection, can be improved for more complex cases
+    url_pattern = re.compile(r'http[s]?://(?:[a-zA-Z]|[0-9]|[$-_@.&+]|[!*\\(\\),]|(?:%[0-9a-fA-F][0-9a-fA-F]))+')
+    return url_pattern.findall(message_text)
+
+RELATIVE_DATE_PATTERN = re.compile(
+    r'\b('
+    r'yesterday|today|tomorrow|tonight|'
+    r'this\s+(?:morning|afternoon|evening)|'
+    r'last\s+\w+|next\s+\w+|'
+    r'\d+\s+(?:seconds?|minutes?|hours?|days?|weeks?|months?|years?)\s+(?:ago|from\\s+now)|'
+    r'in\s+\d+\s+(?:seconds?|minutes?|hours?|days?|weeks?|months?|years?)'
+    r')\b',
+    re.IGNORECASE,
+)
+
+def append_absolute_dates(
+    text: str, current_time: Optional[datetime] = None
+) -> str:
+    """Annotate relative date phrases in ``text`` with absolute timestamps.
+
+    Parameters
+    ----------
+    text:
+        The input text potentially containing relative date expressions.
+    current_time:
+        Reference time used to resolve relative phrases. Defaults to the
+        current UTC time.
+
+    Returns
+    -------
+    str
+        Text where each detected relative date phrase is followed by its
+        absolute representation, e.g. ``"tomorrow (2024-05-10 00:00 UTC)"``.
+        Phrases already containing explicit dates are left unmodified.
+    """
+
+    if not text:
+        return text
+
+    current_time = current_time or datetime.now(timezone.utc)
+    results = search_dates(text, settings={"RELATIVE_BASE": current_time})
+    if not results:
+        return text
+
+    for phrase, dt in results:
+        if "(" in phrase:
+            continue
+        if not RELATIVE_DATE_PATTERN.search(phrase):
+            continue
+        if dt.tzinfo is None:
+            dt = dt.replace(tzinfo=current_time.tzinfo)
+        pattern = re.compile(
+            rf"({re.escape(phrase)})(?!\s*\()",
+            re.IGNORECASE,
+        )
+        text = pattern.sub(
+            f"{phrase} ({dt.astimezone().strftime('%Y-%m-%d %H:%M %Z')})",
+            text,
+        )
+
+    return text
+
+def clean_text_for_tts(text: str) -> str:
+    if not text:
+        return ""
+
+    # 1. Normalize unicode characters to their closest ASCII equivalents.
+    # NFKC is aggressive and handles many "compatibility" characters like smart quotes.
+    text = unicodedata.normalize('NFKC', text)
+
+    # 2. Manually replace any remaining common special characters.
+    text = text.replace("—", "--")  # Em-dash
+
+    # 3. Remove URLs and <think> tags.
+    text = re.sub(r"http[s]?://\S+", "", text)
+    text = re.sub(r"<think>.*?</think>", "", text, flags=re.DOTALL | re.IGNORECASE)
+
+    # 2. Strip GPT reasoning preambles like "Reasoning...assistant" that some models prepend.
+    text = re.sub(
+        r"^\s*reasoning\s*.*?\bassistant\b",
+        "",
+        text,
+        flags=re.IGNORECASE | re.DOTALL,
+    ).lstrip()
+
+    # 3. Define a whitelist of characters to keep.
+    # This includes letters (unicode), numbers, basic punctuation, and whitespace.
+    # This is safer than a blacklist for preventing unknown "special characters".
+    # \w includes unicode letters, numbers, and underscore.
+    # We add common punctuation and the hyphen.
+    allowed_chars = re.compile(r"[^\w\s.,!?'\"-]")
+
+    # 4. Remove all characters that are not in the whitelist.
+    text = allowed_chars.sub("", text)
+
+    # 5. Clean up excessive whitespace that might result from the substitution.
+    text = re.sub(r"\s+", " ", text).strip()
+
+    return text
+
+def parse_time_string_to_delta(time_str: str) -> Tuple[Optional[timedelta], Optional[str]]:
+    patterns = {
+        'd': r'(\d+)\s*d(?:ay(?:s)?)?',
+        'h': r'(\d+)\s*h(?:our(?:s)?|r(?:s)?)?',
+        'm': r'(\d+)\s*m(?:inute(?:s)?|in(?:s)?)?',
+        's': r'(\d+)\s*s(?:econd(?:s)?|ec(?:s)?)?'
+    }
+    delta_args = {'days': 0, 'hours': 0, 'minutes': 0, 'seconds': 0}
+    original_parts = []
+    time_str_processed = time_str.lower() # Process a copy
+
+    for key, pattern_regex in patterns.items():
+        for match in re.finditer(pattern_regex, time_str_processed):
+            value = int(match.group(1))
+            unit_full = {'d': 'days', 'h': 'hours', 'm': 'minutes', 's': 'seconds'}[key]
+            delta_args[unit_full] += value
+            original_parts.append(f"{value} {unit_full.rstrip('s') if value == 1 else unit_full}")
+        # Remove matched parts from the string to avoid re-matching
+        time_str_processed = re.sub(pattern_regex, "", time_str_processed)
+    
+    if not any(val > 0 for val in delta_args.values()):
+        return None, None # No valid time units found
+
+    time_delta = timedelta(**delta_args)
+    descriptive_str = ", ".join(original_parts) if original_parts else "immediately"
+    
+    # Fallback descriptive string if delta_args had values but original_parts somehow didn't form
+    if not descriptive_str and time_delta.total_seconds() > 0 :
+        descriptive_str = "a duration" # Should ideally not be reached if parsing is correct
+
+    return time_delta, descriptive_str
+
+
+def cleanup_playwright_processes() -> int:
+    """Kill lingering Playwright/Chromium processes.
+
+    Returns the number of processes terminated."""
+    killed = 0
+    markers = [".pw-", "playwright"]
+    for proc in psutil.process_iter(["pid", "cmdline"]):
+        try:
+            cmdline = " ".join(proc.info.get("cmdline") or [])
+            if any(m in cmdline for m in markers):
+                proc.kill()
+                killed += 1
+        except (psutil.NoSuchProcess, psutil.AccessDenied):
+            continue
+    return killed
+
+
+async def safe_followup_send(
+    interaction: discord.Interaction, *, error_hint: str = "", **kwargs
+) -> discord.Message:
+    """Send a followup message with fallback to channel.send if the token expired."""
+    try:
+        return await interaction.followup.send(**kwargs)
+    except discord.HTTPException as e:
+        if e.status == 401 and getattr(e, "code", None) == 50027:
+            logger.warning(
+                "Interaction token expired%s; falling back to channel.send", " " + error_hint if error_hint else ""
+            )
+            if interaction.channel:
+                kwargs_fallback = dict(kwargs)
+                # Remove parameters not supported by channel.send
+                kwargs_fallback.pop("ephemeral", None)
+                kwargs_fallback.pop("wait", None)
+                return await interaction.channel.send(**kwargs_fallback)
+        raise
+
+
+async def safe_message_edit(
+    message: discord.Message,
+    channel: discord.abc.Messageable,
+    *,
+    cleanup_old: bool = True,
+    **kwargs: Any,
+) -> discord.Message:
+    """Edit a message safely.
+
+    Attempts to edit ``message`` with ``kwargs``. If the underlying webhook
+    has expired (HTTP 401 with code 50027), a new message is sent to
+    ``channel`` and, optionally, the old message is removed.
+
+    Parameters
+    ----------
+    message : :class:`discord.Message`
+        The message to edit.
+    channel : :class:`discord.abc.Messageable`
+        Channel used to send a replacement message if editing fails.
+    cleanup_old : bool, optional
+        Whether to delete ``message`` when a new one is sent due to webhook
+        expiration, by default ``True``.
+
+    Returns
+    -------
+    :class:`discord.Message`
+        The edited message, or the newly-sent replacement.
+    """
+    try:
+        await message.edit(**kwargs)
+        return message
+    except discord.HTTPException as e:
+        if e.status == 401 and getattr(e, "code", None) == 50027:
+            logger.warning(
+                "Webhook token expired during edit; sending new message"
+            )
+            new_msg = await channel.send(**kwargs)
+            if cleanup_old:
+                try:
+                    await message.delete()
+                except discord.HTTPException:
+                    pass
+            return new_msg
+        raise
+
+
+def start_post_processing_task(
+    coro: Coroutine[Any, Any, Any],
+    *,
+    progress_message: Optional[discord.Message] = None,
+) -> asyncio.Task:
+    """Run ``coro`` in the background and handle progress cleanup.
+
+    Parameters
+    ----------
+    coro:
+        The coroutine performing the post-processing work.
+    progress_message:
+        Optional message indicating progress. It will be deleted when
+        ``coro`` finishes.
+    """
+
+    async def _runner() -> None:
+        try:
+            await coro
+        finally:
+            if progress_message:
+                try:
+                    await progress_message.delete()
+                except discord.HTTPException:
+                    pass
+
+    return asyncio.create_task(_runner())