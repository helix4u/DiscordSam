--- conflicted
+++ resolved
@@ -24,7 +24,6 @@
         return []
 
     cutoff_date = datetime.now() - timedelta(days=prune_days)
-<<<<<<< HEAD
     # ChromaDB stores timestamps as ISO-8601 strings. Use an ISO string for the
     # comparison so we don't have to migrate existing data.
     cutoff_iso = cutoff_date.isoformat()
@@ -42,14 +41,6 @@
         # We get all results at once. If this dataset is enormous, pagination might be needed,
         # but it's still better than loading everything into memory.
         res = rcm.chat_history_collection.get(where=where_filter, include=["documents", "metadatas"])
-=======
-    logger.info(f"Fetching all documents to filter for timestamps older than {cutoff_date.isoformat()}.")
-
-    try:
-        # Fetch all documents from the collection.
-        # This is not ideal for performance but necessary until the timestamp issue is resolved.
-        res = rcm.chat_history_collection.get(include=["documents", "metadatas"])
->>>>>>> 5cbdfe88
 
         ids = res.get("ids", [])
         docs = res.get("documents", [])
@@ -65,7 +56,6 @@
         for i, doc_id in enumerate(ids):
             meta = metas[i] if i < len(metas) else {}
             doc_content = docs[i] if i < len(docs) else ""
-<<<<<<< HEAD
 
             try:
                 ts_val = meta.get("timestamp")
@@ -87,26 +77,6 @@
 
             # The 'where' clause should prevent this, but as a safeguard:
             if ts and ts <= cutoff_date:
-=======
-            ts_val = meta.get("timestamp")
-
-            if not ts_val:
-                logger.debug(f"Document ID {doc_id} has no timestamp. Skipping.")
-                continue
-
-            ts = _parse_timestamp(ts_val)
-            if not ts:
-                logger.warning(f"Could not parse timestamp for document ID {doc_id}. Skipping.")
-                continue
-
-            # Timezone-aware comparison if one is aware and the other is naive
-            if ts.tzinfo is not None and cutoff_date.tzinfo is None:
-                cutoff_date = cutoff_date.astimezone(ts.tzinfo)
-            elif ts.tzinfo is None and cutoff_date.tzinfo is not None:
-                ts = ts.astimezone(cutoff_date.tzinfo)
-
-            if ts <= cutoff_date:
->>>>>>> 5cbdfe88
                 old_docs.append({"id": doc_id, "document": doc_content, "metadata": meta, "timestamp": ts})
 
         logger.info(f"Found {len(old_docs)} documents meeting the prune criteria after in-memory filtering.")
