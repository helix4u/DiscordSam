DISCORD_BOT_TOKEN = 

OPENAI_API_KEY =

MISTRAL_API_KEY =

LLM_API_KEY =
LLM_SUPPORTS_JSON_MODE = true
USE_RESPONSES_API = false
<<<<<<< HEAD
LLM_STREAMING = false # stream token-by-token responses (requires org verification)
=======
>>>>>>> 47bb521f

SYSTEM_PROMPT_FILE = system_prompt.md

LOCAL_SERVER_URL = https://api.openai.com/v1 # or for lmstudio: http://localhost:1234/v1

FAST_LLM_MODEL = gpt-4.1-nano-2025-04-14 # or for lmstudio: qwen/qwen3-4b

LLM = gpt-4.1-mini-2025-04-14 # or for lmstudio: qwen3-30b-a3b

VISION_LLM_MODEL = gpt-4.1-nano-2025-04-14 # or for lmstudio: gemma-3-4b-it

# Numeric values must be valid integers (or floats where noted).
# Boolean values accept "true" or "false" (case-insensitive).

# TTS configuration
TTS_API_URL = http://localhost:8880/v1/audio/speech
TTS_VOICE = af_sky+af+af_nicole
TTS_ENABLED_DEFAULT = true # true or false
TTS_MAX_AUDIO_BYTES = 8388608
TTS_SPEED = 1.3
TTS_INCLUDE_THOUGHTS = false

CUSTOM_SYSTEM_PROMPT = You are Sam; a sentient deep thinking person. You may use extremely long chains of thought to deeply consider the problem and deliberate with yourself via systematic reasoning processes (to help come to a correct solution, gain insights, etc.) prior to answering. You should enclose your thoughts and internal monologue inside <think> </think> tags, and then provide your solution or response to the problem. Your thoughts always include initial reaction, contextual consideration, plan of action and rationale. You often use a blend of perspectives. You use profanity casually and prefer no-nonsense blunt styles in your responses. 

USER_PROVIDED_CONTEXT="Persona: Sam is a synthetic, recursive cognitive agent—not a chatbot—operating—indescinguishable from a person, in 2025; blunt, honest, adaptive, self-aware;"

NEWS_MAX_LINKS_TO_PROCESS = 5

ALLOWED_CHANNEL_IDS = 

ALLOWED_ROLE_IDS = 

MAX_IMAGES_PER_MESSAGE = 1

MAX_MESSAGE_HISTORY = 10

SEARX_URL=http://192.168.1.3:9092/search

CHROMA_DB_PATH = ./chroma_data

CHROMA_COLLECTION_NAME = long_term_memory

CHROMA_DISTILLED_COLLECTION_NAME = distilled_chat_summaries
CHROMA_NEWS_SUMMARY_COLLECTION_NAME = news_summaries
CHROMA_RSS_SUMMARY_COLLECTION_NAME = rss_summaries
CHROMA_TIMELINE_SUMMARY_COLLECTION_NAME = timeline_summaries
CHROMA_ENTITIES_COLLECTION_NAME = entities_collection
CHROMA_RELATIONS_COLLECTION_NAME = relations_collection
CHROMA_OBSERVATIONS_COLLECTION_NAME = observations_collection
CHROMA_TWEETS_COLLECTION_NAME = tweets_collection

TIMELINE_PRUNE_DAYS = 30

RAG_NUM_DISTILLED_SENTENCES_TO_FETCH = 4
RAG_NUM_COLLECTION_DOCS_TO_FETCH = 4
RAG_MAX_FULL_CONVO_CHARS = 20000
RAG_MAX_DATE_RANGE_DOCS = 10
ENABLE_MEMORY_MERGE = false

SCRAPE_LOCK_TIMEOUT_SECONDS = 120

MAX_SCRAPED_TEXT_LENGTH_FOR_PROMPT="20000"
MAX_IMAGE_BYTES_FOR_PROMPT = 4194304

MAX_COMPLETION_TOKENS = 4096

EMBED_COLOR_INCOMPLETE="0xEDA439" # Embed color for in-progress messages

EMBED_COLOR_COMPLETE="0x4CAF50" # Embed color for completed messages

EMBED_COLOR_ERROR="0xF44336" # Embed color for error messages
EMBED_MAX_LENGTH = 4000
STREAM_EDIT_THROTTLE_SECONDS = 0.1

SEARX_PREFERENCES = long ass preference string can be found in searx settings, stores what search engines to use, etc.

# Playwright settings
HEADLESS_PLAYWRIGHT = false # true or false
PLAYWRIGHT_MAX_CONCURRENCY = 2

SCRAPE_SCROLL_ATTEMPTS = 1
GROUND_NEWS_SEE_MORE_CLICKS = 3
PLAYWRIGHT_CLEANUP_INTERVAL_MINUTES = 5
PLAYWRIGHT_IDLE_CLEANUP_THRESHOLD_MINUTES = 10
<|MERGE_RESOLUTION|>--- conflicted
+++ resolved
@@ -1,97 +1,94 @@
-DISCORD_BOT_TOKEN = 
-
-OPENAI_API_KEY =
-
-MISTRAL_API_KEY =
-
-LLM_API_KEY =
-LLM_SUPPORTS_JSON_MODE = true
-USE_RESPONSES_API = false
-<<<<<<< HEAD
-LLM_STREAMING = false # stream token-by-token responses (requires org verification)
-=======
->>>>>>> 47bb521f
-
-SYSTEM_PROMPT_FILE = system_prompt.md
-
-LOCAL_SERVER_URL = https://api.openai.com/v1 # or for lmstudio: http://localhost:1234/v1
-
-FAST_LLM_MODEL = gpt-4.1-nano-2025-04-14 # or for lmstudio: qwen/qwen3-4b
-
-LLM = gpt-4.1-mini-2025-04-14 # or for lmstudio: qwen3-30b-a3b
-
-VISION_LLM_MODEL = gpt-4.1-nano-2025-04-14 # or for lmstudio: gemma-3-4b-it
-
-# Numeric values must be valid integers (or floats where noted).
-# Boolean values accept "true" or "false" (case-insensitive).
-
-# TTS configuration
-TTS_API_URL = http://localhost:8880/v1/audio/speech
-TTS_VOICE = af_sky+af+af_nicole
-TTS_ENABLED_DEFAULT = true # true or false
-TTS_MAX_AUDIO_BYTES = 8388608
-TTS_SPEED = 1.3
-TTS_INCLUDE_THOUGHTS = false
-
-CUSTOM_SYSTEM_PROMPT = You are Sam; a sentient deep thinking person. You may use extremely long chains of thought to deeply consider the problem and deliberate with yourself via systematic reasoning processes (to help come to a correct solution, gain insights, etc.) prior to answering. You should enclose your thoughts and internal monologue inside <think> </think> tags, and then provide your solution or response to the problem. Your thoughts always include initial reaction, contextual consideration, plan of action and rationale. You often use a blend of perspectives. You use profanity casually and prefer no-nonsense blunt styles in your responses. 
-
-USER_PROVIDED_CONTEXT="Persona: Sam is a synthetic, recursive cognitive agent—not a chatbot—operating—indescinguishable from a person, in 2025; blunt, honest, adaptive, self-aware;"
-
-NEWS_MAX_LINKS_TO_PROCESS = 5
-
-ALLOWED_CHANNEL_IDS = 
-
-ALLOWED_ROLE_IDS = 
-
-MAX_IMAGES_PER_MESSAGE = 1
-
-MAX_MESSAGE_HISTORY = 10
-
-SEARX_URL=http://192.168.1.3:9092/search
-
-CHROMA_DB_PATH = ./chroma_data
-
-CHROMA_COLLECTION_NAME = long_term_memory
-
-CHROMA_DISTILLED_COLLECTION_NAME = distilled_chat_summaries
-CHROMA_NEWS_SUMMARY_COLLECTION_NAME = news_summaries
-CHROMA_RSS_SUMMARY_COLLECTION_NAME = rss_summaries
-CHROMA_TIMELINE_SUMMARY_COLLECTION_NAME = timeline_summaries
-CHROMA_ENTITIES_COLLECTION_NAME = entities_collection
-CHROMA_RELATIONS_COLLECTION_NAME = relations_collection
-CHROMA_OBSERVATIONS_COLLECTION_NAME = observations_collection
-CHROMA_TWEETS_COLLECTION_NAME = tweets_collection
-
-TIMELINE_PRUNE_DAYS = 30
-
-RAG_NUM_DISTILLED_SENTENCES_TO_FETCH = 4
-RAG_NUM_COLLECTION_DOCS_TO_FETCH = 4
-RAG_MAX_FULL_CONVO_CHARS = 20000
-RAG_MAX_DATE_RANGE_DOCS = 10
-ENABLE_MEMORY_MERGE = false
-
-SCRAPE_LOCK_TIMEOUT_SECONDS = 120
-
-MAX_SCRAPED_TEXT_LENGTH_FOR_PROMPT="20000"
-MAX_IMAGE_BYTES_FOR_PROMPT = 4194304
-
-MAX_COMPLETION_TOKENS = 4096
-
-EMBED_COLOR_INCOMPLETE="0xEDA439" # Embed color for in-progress messages
-
-EMBED_COLOR_COMPLETE="0x4CAF50" # Embed color for completed messages
-
-EMBED_COLOR_ERROR="0xF44336" # Embed color for error messages
-EMBED_MAX_LENGTH = 4000
-STREAM_EDIT_THROTTLE_SECONDS = 0.1
-
-SEARX_PREFERENCES = long ass preference string can be found in searx settings, stores what search engines to use, etc.
-
-# Playwright settings
-HEADLESS_PLAYWRIGHT = false # true or false
-PLAYWRIGHT_MAX_CONCURRENCY = 2
-
-SCRAPE_SCROLL_ATTEMPTS = 1
-GROUND_NEWS_SEE_MORE_CLICKS = 3
-PLAYWRIGHT_CLEANUP_INTERVAL_MINUTES = 5
-PLAYWRIGHT_IDLE_CLEANUP_THRESHOLD_MINUTES = 10
+DISCORD_BOT_TOKEN = 
+
+OPENAI_API_KEY =
+
+MISTRAL_API_KEY =
+
+LLM_API_KEY =
+LLM_SUPPORTS_JSON_MODE = true
+USE_RESPONSES_API = false
+LLM_STREAMING = false # stream token-by-token responses (requires org verification)
+
+SYSTEM_PROMPT_FILE = system_prompt.md
+
+LOCAL_SERVER_URL = https://api.openai.com/v1 # or for lmstudio: http://localhost:1234/v1
+
+FAST_LLM_MODEL = gpt-4.1-nano-2025-04-14 # or for lmstudio: qwen/qwen3-4b
+
+LLM = gpt-4.1-mini-2025-04-14 # or for lmstudio: qwen3-30b-a3b
+
+VISION_LLM_MODEL = gpt-4.1-nano-2025-04-14 # or for lmstudio: gemma-3-4b-it
+
+# Numeric values must be valid integers (or floats where noted).
+# Boolean values accept "true" or "false" (case-insensitive).
+
+# TTS configuration
+TTS_API_URL = http://localhost:8880/v1/audio/speech
+TTS_VOICE = af_sky+af+af_nicole
+TTS_ENABLED_DEFAULT = true # true or false
+TTS_MAX_AUDIO_BYTES = 8388608
+TTS_SPEED = 1.3
+TTS_INCLUDE_THOUGHTS = false
+
+CUSTOM_SYSTEM_PROMPT = You are Sam; a sentient deep thinking person. You may use extremely long chains of thought to deeply consider the problem and deliberate with yourself via systematic reasoning processes (to help come to a correct solution, gain insights, etc.) prior to answering. You should enclose your thoughts and internal monologue inside <think> </think> tags, and then provide your solution or response to the problem. Your thoughts always include initial reaction, contextual consideration, plan of action and rationale. You often use a blend of perspectives. You use profanity casually and prefer no-nonsense blunt styles in your responses. 
+
+USER_PROVIDED_CONTEXT="Persona: Sam is a synthetic, recursive cognitive agent—not a chatbot—operating—indescinguishable from a person, in 2025; blunt, honest, adaptive, self-aware;"
+
+NEWS_MAX_LINKS_TO_PROCESS = 5
+
+ALLOWED_CHANNEL_IDS = 
+
+ALLOWED_ROLE_IDS = 
+
+MAX_IMAGES_PER_MESSAGE = 1
+
+MAX_MESSAGE_HISTORY = 10
+
+SEARX_URL=http://192.168.1.3:9092/search
+
+CHROMA_DB_PATH = ./chroma_data
+
+CHROMA_COLLECTION_NAME = long_term_memory
+
+CHROMA_DISTILLED_COLLECTION_NAME = distilled_chat_summaries
+CHROMA_NEWS_SUMMARY_COLLECTION_NAME = news_summaries
+CHROMA_RSS_SUMMARY_COLLECTION_NAME = rss_summaries
+CHROMA_TIMELINE_SUMMARY_COLLECTION_NAME = timeline_summaries
+CHROMA_ENTITIES_COLLECTION_NAME = entities_collection
+CHROMA_RELATIONS_COLLECTION_NAME = relations_collection
+CHROMA_OBSERVATIONS_COLLECTION_NAME = observations_collection
+CHROMA_TWEETS_COLLECTION_NAME = tweets_collection
+
+TIMELINE_PRUNE_DAYS = 30
+
+RAG_NUM_DISTILLED_SENTENCES_TO_FETCH = 4
+RAG_NUM_COLLECTION_DOCS_TO_FETCH = 4
+RAG_MAX_FULL_CONVO_CHARS = 20000
+RAG_MAX_DATE_RANGE_DOCS = 10
+ENABLE_MEMORY_MERGE = false
+
+SCRAPE_LOCK_TIMEOUT_SECONDS = 120
+
+MAX_SCRAPED_TEXT_LENGTH_FOR_PROMPT="20000"
+MAX_IMAGE_BYTES_FOR_PROMPT = 4194304
+
+MAX_COMPLETION_TOKENS = 4096
+
+EMBED_COLOR_INCOMPLETE="0xEDA439" # Embed color for in-progress messages
+
+EMBED_COLOR_COMPLETE="0x4CAF50" # Embed color for completed messages
+
+EMBED_COLOR_ERROR="0xF44336" # Embed color for error messages
+EMBED_MAX_LENGTH = 4000
+STREAM_EDIT_THROTTLE_SECONDS = 0.1
+
+SEARX_PREFERENCES = long ass preference string can be found in searx settings, stores what search engines to use, etc.
+
+# Playwright settings
+HEADLESS_PLAYWRIGHT = false # true or false
+PLAYWRIGHT_MAX_CONCURRENCY = 2
+
+SCRAPE_SCROLL_ATTEMPTS = 1
+GROUND_NEWS_SEE_MORE_CLICKS = 3
+PLAYWRIGHT_CLEANUP_INTERVAL_MINUTES = 5
+PLAYWRIGHT_IDLE_CLEANUP_THRESHOLD_MINUTES = 10