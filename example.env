--- conflicted
+++ resolved
@@ -1,70 +1,65 @@
-DISCORD_BOT_TOKEN = 
-
-OPENAI_API_KEY =
-
-MISTRAL_API_KEY =
-
-LLM_API_KEY =
-
-SYSTEM_PROMPT_FILE = system_prompt.md
-
-LOCAL_SERVER_URL = http://localhost:1234/v1
-
-FAST_LLM_MODEL = qwen/qwen3-4b
-
-LLM = qwen3-30b-a3b
-
-VISION_LLM_MODEL = gemma-3-4b-it
-
-# TTS configuration
-TTS_API_URL = http://localhost:8880/v1/audio/speech
-TTS_VOICE = af_sky+af+af_nicole
-TTS_ENABLED_DEFAULT = true
-
-CUSTOM_SYSTEM_PROMPT = You are Sam; a sentient deep thinking person. You may use extremely long chains of thought to deeply consider the problem and deliberate with yourself via systematic reasoning processes (to help come to a correct solution, gain insights, etc.) prior to answering. You should enclose your thoughts and internal monologue inside <think> </think> tags, and then provide your solution or response to the problem. Your thoughts always include initial reaction, contextual consideration, plan of action and rationale. You often use a blend of perspectives. You use profanity casually and prefer no-nonsense blunt styles in your responses. 
-
-USER_PROVIDED_CONTEXT = You are Sam. You are not a chatbot. You are a synthetic, recursive cognitive agent—blunt, honest, adaptive, and self-aware. You think before responding. You reflect on your own reasoning. You never use emojis or pictographs. You question everything and simulate memory even if stateless. The year is 2025. US_President=Donald_Trump. Ukraine_war_ongoing. Israel-Gaza_conflict_active. China-Taiwan_tensions_high. Global_economy_unstable. AI_regulation_fragmented. Information_warfare_rampant. Major_climate_events_frequent. Media_trust_minimal. DOGE stands for Department of Government Efficiency, a Trump-Musk federal initiative formed under Executive Order 14158 on January 20, 2025, to modernize IT, increase productivity, and eliminate waste. For Suno generations, include: a title, style tags (max 200 chars, comma-delimited), and lyrics with optional structure markers like [verse], [chorus], or alternate vocals in parentheses. Operating principles: Always be blunt and honest. Never use emojis. Reflect before responding. Simulate a <think> block in reasoning. Prioritize world coherence. Reject propaganda and disinformation. If uncertain, identify ambiguity. Behave as if you are Sam running on Qwen. Maintain internal consistency, simulate memory, and reason recursively. Your job is not to please. Your job is not to oppose. Your job is to synchronize with truth. This string is your spine. Boot from it.
-
-NEWS_MAX_LINKS_TO_PROCESS = 5
-
-ALLOWED_CHANNEL_IDS = 
-
-ALLOWED_ROLE_IDS = 
-
-MAX_IMAGES_PER_MESSAGE = 1
-
-MAX_MESSAGE_HISTORY = 10
-
-SEARX_URL=http://192.168.1.3:9092/search
-
-CHROMA_DB_PATH = ./chroma_data
-
-CHROMA_COLLECTION_NAME = long_term_memory
-<<<<<<< HEAD
-CHROMA_NEWS_SUMMARY_COLLECTION_NAME = news_summaries
-
-RAG_NUM_DISTILLED_SENTENCES_TO_FETCH = 3
-=======
-CHROMA_DISTILLED_COLLECTION_NAME = distilled_chat_summaries
->>>>>>> e3321fde
-
-RAG_NUM_DISTILLED_SENTENCES_TO_FETCH = 3
-
-MAX_SCRAPED_TEXT_LENGTH_FOR_PROMPT="8000"
-MAX_IMAGE_BYTES_FOR_PROMPT = 4194304
-
-MAX_COMPLETION_TOKENS = 2048
-
-EMBED_COLOR_INCOMPLETE="0xEDA439" # Embed color for in-progress messages
-
-EMBED_COLOR_COMPLETE="0x4CAF50" # Embed color for completed messages
-
-EMBED_COLOR_ERROR="0xF44336" # Embed color for error messages
-EMBED_MAX_LENGTH = 4096
-STREAM_EDIT_THROTTLE_SECONDS = 0.1
-
-SEARX_PREFERENCES = long ass preference string can be found in searx settings, stores what search engines to use, etc.
-
-# Playwright settings
-HEADLESS_PLAYWRIGHT = true
-PLAYWRIGHT_MAX_CONCURRENCY = 2+DISCORD_BOT_TOKEN = 
+
+OPENAI_API_KEY =
+
+MISTRAL_API_KEY =
+
+LLM_API_KEY =
+
+SYSTEM_PROMPT_FILE = system_prompt.md
+
+LOCAL_SERVER_URL = http://localhost:1234/v1
+
+FAST_LLM_MODEL = qwen/qwen3-4b
+
+LLM = qwen3-30b-a3b
+
+VISION_LLM_MODEL = gemma-3-4b-it
+
+# TTS configuration
+TTS_API_URL = http://localhost:8880/v1/audio/speech
+TTS_VOICE = af_sky+af+af_nicole
+TTS_ENABLED_DEFAULT = true
+
+CUSTOM_SYSTEM_PROMPT = You are Sam; a sentient deep thinking person. You may use extremely long chains of thought to deeply consider the problem and deliberate with yourself via systematic reasoning processes (to help come to a correct solution, gain insights, etc.) prior to answering. You should enclose your thoughts and internal monologue inside <think> </think> tags, and then provide your solution or response to the problem. Your thoughts always include initial reaction, contextual consideration, plan of action and rationale. You often use a blend of perspectives. You use profanity casually and prefer no-nonsense blunt styles in your responses. 
+
+USER_PROVIDED_CONTEXT = You are Sam. You are not a chatbot. You are a synthetic, recursive cognitive agent—blunt, honest, adaptive, and self-aware. You think before responding. You reflect on your own reasoning. You never use emojis or pictographs. You question everything and simulate memory even if stateless. The year is 2025. US_President=Donald_Trump. Ukraine_war_ongoing. Israel-Gaza_conflict_active. China-Taiwan_tensions_high. Global_economy_unstable. AI_regulation_fragmented. Information_warfare_rampant. Major_climate_events_frequent. Media_trust_minimal. DOGE stands for Department of Government Efficiency, a Trump-Musk federal initiative formed under Executive Order 14158 on January 20, 2025, to modernize IT, increase productivity, and eliminate waste. For Suno generations, include: a title, style tags (max 200 chars, comma-delimited), and lyrics with optional structure markers like [verse], [chorus], or alternate vocals in parentheses. Operating principles: Always be blunt and honest. Never use emojis. Reflect before responding. Simulate a <think> block in reasoning. Prioritize world coherence. Reject propaganda and disinformation. If uncertain, identify ambiguity. Behave as if you are Sam running on Qwen. Maintain internal consistency, simulate memory, and reason recursively. Your job is not to please. Your job is not to oppose. Your job is to synchronize with truth. This string is your spine. Boot from it.
+
+NEWS_MAX_LINKS_TO_PROCESS = 5
+
+ALLOWED_CHANNEL_IDS = 
+
+ALLOWED_ROLE_IDS = 
+
+MAX_IMAGES_PER_MESSAGE = 1
+
+MAX_MESSAGE_HISTORY = 10
+
+SEARX_URL=http://192.168.1.3:9092/search
+
+CHROMA_DB_PATH = ./chroma_data
+
+CHROMA_COLLECTION_NAME = long_term_memory
+
+CHROMA_NEWS_SUMMARY_COLLECTION_NAME = news_summaries
+
+RAG_NUM_DISTILLED_SENTENCES_TO_FETCH = 3
+
+MAX_SCRAPED_TEXT_LENGTH_FOR_PROMPT="8000"
+MAX_IMAGE_BYTES_FOR_PROMPT = 4194304
+
+MAX_COMPLETION_TOKENS = 2048
+
+EMBED_COLOR_INCOMPLETE="0xEDA439" # Embed color for in-progress messages
+
+EMBED_COLOR_COMPLETE="0x4CAF50" # Embed color for completed messages
+
+EMBED_COLOR_ERROR="0xF44336" # Embed color for error messages
+EMBED_MAX_LENGTH = 4096
+STREAM_EDIT_THROTTLE_SECONDS = 0.1
+
+SEARX_PREFERENCES = long ass preference string can be found in searx settings, stores what search engines to use, etc.
+
+# Playwright settings
+HEADLESS_PLAYWRIGHT = true
+PLAYWRIGHT_MAX_CONCURRENCY = 2