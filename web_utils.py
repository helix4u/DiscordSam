import asyncio
import logging
import os
import re
import json 
from typing import List, Optional, Dict, Any
from bs4 import BeautifulSoup
import random 
import hashlib 

import aiohttp
from playwright.async_api import async_playwright, TimeoutError as PlaywrightTimeoutError # type: ignore
from youtube_transcript_api import YouTubeTranscriptApi, NoTranscriptFound # type: ignore
import xml.etree.ElementTree 

# Assuming config is imported from config.py
from config import config

logger = logging.getLogger(__name__)

PLAYWRIGHT_SEM = asyncio.Semaphore(config.PLAYWRIGHT_MAX_CONCURRENCY)

JS_EXPAND_SHOWMORE_TWITTER = """
(maxClicks) => {
    let clicks = 0;
    const getButtons = () => Array.from(document.querySelectorAll('[role="button"]'))
        .filter(b => {
            const t = (b.textContent || '').toLowerCase();
            if (!t.includes('show more')) { return false; }
            const article = b.closest('article');
            if (!article) { return false; }
            const articleText = article.textContent || '';
            if (articleText.match(/grok/i)) { return false; } 
            if (b.closest('[role="blockquote"]')) { return false; } 
            return true;
        });

    while (clicks < maxClicks) {
        const buttonsToClick = getButtons();
        if (buttonsToClick.length === 0) break;
        const button = buttonsToClick[0]; 
        try {
            button.click();
            clicks++;
        } catch (e) {
            break; 
        }
    }
    return clicks; 
}
"""

JS_EXTRACT_TWEETS_TWITTER = """
() => {
    const tweets = [];
    document.querySelectorAll('article[data-testid="tweet"]').forEach(article => {
        try {
            const timeTag = article.querySelector('time');
            const timestamp = timeTag ? timeTag.getAttribute('datetime') : null;
            
            let tweetLink = null, id = '', username = 'unknown_user';
            
            const primaryLinkElement = timeTag ? timeTag.closest('a[href*="/status/"]') : null;
            if (primaryLinkElement) {
                tweetLink = primaryLinkElement.href;
            } else {
                const articleLinks = Array.from(article.querySelectorAll('a[href*="/status/"]'));
                if (articleLinks.length > 0) {
                    tweetLink = articleLinks.find(link => !link.href.includes("/photo/") && !link.href.includes("/video/"))?.href || articleLinks[0].href;
                }
            }

            if (tweetLink) {
                const match = tweetLink.match(/\/([a-zA-Z0-9_]+)\/status\/(\d+)/);
                if (match) { 
                    username = match[1]; 
                    id = match[2]; 
                }
            }
            
            const tweetTextElement = article.querySelector('div[data-testid="tweetText"]');
            const content = tweetTextElement ? tweetTextElement.innerText.trim() : '';

            const socialContextElement = article.querySelector('div[data-testid="socialContext"]');
            let is_repost = false, reposted_by = null;
            if (socialContextElement && /reposted|retweeted/i.test(socialContextElement.innerText)) {
                is_repost = true;
                const userLinkInContext = socialContextElement.querySelector('a[href^="/"]'); 
                if (userLinkInContext) {
                    const hrefParts = userLinkInContext.href.split('/');
                    reposted_by = hrefParts.filter(part => 
                        !['analytics', 'likes', 'media', 'status', 'with_replies', 'following', 'followers', ''].includes(part)
                    ).pop(); 
                }
            }

            if (content || article.querySelector('[data-testid="tweetPhoto"], [data-testid="videoPlayer"]')) {
                tweets.push({
                    id: id || `no-id-${Date.now()}-${Math.random()}`, 
                    username, 
                    content, 
                    timestamp: timestamp || new Date().toISOString(), 
                    is_repost, 
                    reposted_by,
                    tweet_url: tweetLink || (id ? `https://x.com/${username}/status/${id}` : '') 
                });
            }
        } catch (e) {
            // console.warn('Error extracting individual tweet:', e); 
        }
    });
    return tweets;
}
"""

async def _scrape_with_bs(url: str) -> Optional[str]:
    """Fallback scraping using aiohttp and BeautifulSoup with a Googlebot user agent."""
    logger.info(f"Attempting BeautifulSoup fallback for {url}")
    headers = {
        "User-Agent": "Mozilla/5.0 (compatible; Googlebot/2.1; +http://www.google.com/bot.html)"
    }
    try:
        async with aiohttp.ClientSession(headers=headers) as session:
            async with session.get(url, timeout=20) as resp:
                resp.raise_for_status()
                html = await resp.text()
        soup = BeautifulSoup(html, "html.parser")
        for tag in soup(["script", "style", "noscript"]):
            tag.decompose()
        text = soup.get_text(separator=" ")
        text = re.sub(r"\s+", " ", text).strip()
        if text:
            if len(text) > config.MAX_SCRAPED_TEXT_LENGTH_FOR_PROMPT:
                logger.info(
                    f"BS4 scraped content from {url} truncated from {len(text)} to {config.MAX_SCRAPED_TEXT_LENGTH_FOR_PROMPT} characters."
                )
                text = text[: config.MAX_SCRAPED_TEXT_LENGTH_FOR_PROMPT] + "..."
            return text
    except Exception as e:
        logger.warning(f"BeautifulSoup fallback failed for {url}: {e}")
    return None

async def scrape_website(url: str) -> Optional[str]:
    logger.info(f"Attempting to scrape website: {url}")
    user_data_dir = os.path.join(os.getcwd(), ".pw-profile") 
    profile_dir_usable = True
    if not os.path.exists(user_data_dir):
        try:
            os.makedirs(user_data_dir, exist_ok=True)
        except OSError as e:
            profile_dir_usable = False
            logger.error(f"Could not create or access .pw-profile directory: {e}. Playwright will use a non-persistent context.")

    context_manager: Optional[Any] = None 
    browser_instance_sw: Optional[Any] = None 
    page: Optional[Any] = None 

    try:
        async with PLAYWRIGHT_SEM: 
            async with async_playwright() as p:
                if profile_dir_usable:
                    context = await p.chromium.launch_persistent_context(
                        user_data_dir,
                        headless=config.HEADLESS_PLAYWRIGHT,
                        args=["--disable-blink-features=AutomationControlled", "--no-sandbox", "--disable-dev-shm-usage"], 
                        user_agent="Mozilla/5.0 (Windows NT 10.0; Win64; x64) AppleWebKit/537.36 (KHTML, like Gecko) Chrome/91.0.4472.124 Safari/537.36" 
                    )
                else: 
                    logger.warning("Using non-persistent context for scrape_website due to profile directory issue.")
                    browser_instance_sw = await p.chromium.launch(
                        headless=config.HEADLESS_PLAYWRIGHT,
                        args=["--disable-blink-features=AutomationControlled", "--no-sandbox", "--disable-dev-shm-usage"]
                    )
                    context = await browser_instance_sw.new_context(
                        user_agent="Mozilla/5.0 (Windows NT 10.0; Win64; x64) AppleWebKit/537.36 (KHTML, like Gecko) Chrome/91.0.4472.124 Safari/537.36",
                        java_script_enabled=True, 
                        ignore_https_errors=True 
                    )
                context_manager = context 
                page = await context_manager.new_page()
                
<<<<<<< HEAD
                # Wait only until DOM content loads to avoid hanging on pages that never go network idle
                logger.info(f"Navigating to {url} and waiting for DOM content to load...")
                await page.goto(url, wait_until='domcontentloaded', timeout=35000)
                logger.info(
                    f"Navigation to {url} complete. Allowing time for additional JS rendering..."
                )
                await asyncio.sleep(2)  # Give 2 seconds for JS to potentially finish rendering after load
=======
                # Changed wait_until to 'networkidle' and added a small sleep for JS rendering
                logger.info(f"Navigating to {url} and waiting for network idle...")
                await page.goto(url, wait_until='networkidle', timeout=35000) # Increased timeout slightly
                logger.info(f"Navigation to {url} complete. Waiting for potential JS rendering...")
                await asyncio.sleep(2) # Give 2 seconds for JS to potentially finish rendering after network idle
>>>>>>> 7c038bbf

                if config.SCRAPE_SCROLL_ATTEMPTS > 0:
                    logger.info(
                        f"Scrolling page up to {config.SCRAPE_SCROLL_ATTEMPTS} times to load dynamic content."
                    )
                    last_height = await page.evaluate("document.body.scrollHeight")
                    for _ in range(config.SCRAPE_SCROLL_ATTEMPTS):
                        await page.evaluate("window.scrollTo(0, document.body.scrollHeight)")
                        await asyncio.sleep(1.5)
                        new_height = await page.evaluate("document.body.scrollHeight")
                        if new_height == last_height:
                            break
                        last_height = new_height
                
                content_selectors = ["article", "main", "div[role='main']", "body"] 
                content = ""
                for selector in content_selectors:
                    try:
                        element = page.locator(selector).first 
                        if await element.count() > 0 and await element.is_visible(timeout=2000): # Shorter timeout for visibility check
                            logger.debug(f"Attempting to get text from selector: '{selector}'")
                            content = await element.inner_text(timeout=5000) 
                            if content and len(content.strip()) > 200: 
                                logger.info(f"Found substantial content with selector '{selector}'.")
                                break 
                        else:
                            logger.debug(f"Selector '{selector}' not found or not visible on {url}")
                    except PlaywrightTimeoutError:
                        logger.debug(f"Timeout waiting for selector '{selector}' or its text on {url}")
                    except Exception as e_sel: 
                        logger.warning(f"Error processing selector '{selector}' on {url}: {e_sel}")
                
                if (not content or len(content.strip()) < 100) and page.url != "about:blank":
                    logger.info(f"Primary selectors yielded little content for {url}. Falling back to document.body.innerText.")
                    try:
                        body_content = await page.evaluate('document.body ? document.body.innerText : ""')
                        if body_content:
                            content = body_content 
                    except Exception as e_body_eval:
                        logger.warning(f"Error evaluating document.body.innerText for {url}: {e_body_eval}")
                
                if content:
                    content = content.strip()
                    content = re.sub(r"\s\s+", " ", content)
                    if len(content) > config.MAX_SCRAPED_TEXT_LENGTH_FOR_PROMPT:
                        logger.info(
                            f"Scraped content from {url} was truncated from {len(content)} to {config.MAX_SCRAPED_TEXT_LENGTH_FOR_PROMPT} characters."
                        )
                        content = (
                            content[: config.MAX_SCRAPED_TEXT_LENGTH_FOR_PROMPT] + "..."
                        )
                    return content if content else None
                else:
                    logger.warning(
                        f"No substantial content extracted from {url} after trying all selectors and body.innerText fallback."
                    )
                    bs_content = await _scrape_with_bs(url)
                    if bs_content:
                        logger.info("BeautifulSoup fallback succeeded.")
                        return bs_content
                    return None

    except PlaywrightTimeoutError:
        logger.error(f"Playwright timed out during the scraping process for {url}")
        return "Scraping timed out." 
    except Exception as e:
        logger.error(f"Playwright encountered an unexpected error for {url}: {e}", exc_info=True)
        return "Failed to scrape the website due to an unexpected error." 
    finally:
        if page and not page.is_closed():
            try: await page.close()
            except Exception: pass 
        if context_manager: 
            try: await context_manager.close()
            except Exception as e_ctx: 
                if "Target page, context or browser has been closed" not in str(e_ctx):
                    logger.debug(f"Ignoring error during context closure for {url}: {e_ctx}") 
        if browser_instance_sw and not profile_dir_usable: 
            try: await browser_instance_sw.close()
            except Exception: pass

async def scrape_latest_tweets(username_queried: str, limit: int = 10) -> List[Dict[str, Any]]:
    logger.info(f"Scraping last {limit} tweets for @{username_queried} (profile page, with replies) using Playwright JS execution.")
    tweets_collected: List[Dict[str, Any]] = []
    seen_tweet_ids: set[str] = set() 
    
    user_data_dir = os.path.join(os.getcwd(), ".pw-profile")
    profile_dir_usable = True
    if not os.path.exists(user_data_dir):
        try:
            os.makedirs(user_data_dir, exist_ok=True)
        except OSError:
            profile_dir_usable = False
            logger.error("Could not create .pw-profile. Using non-persistent context for tweet scraping.")

    context_manager: Optional[Any] = None
    browser_instance_st: Optional[Any] = None
    page: Optional[Any] = None
    try:
        async with PLAYWRIGHT_SEM:
            async with async_playwright() as p:
                if profile_dir_usable:
                    context = await p.chromium.launch_persistent_context(
                        user_data_dir, headless=config.HEADLESS_PLAYWRIGHT,
                        args=["--disable-blink-features=AutomationControlled", "--no-sandbox", "--disable-dev-shm-usage"],
                        user_agent="Mozilla/5.0 (X11; Linux x86_64) AppleWebKit/537.36 (KHTML, like Gecko) Chrome/98.0.4758.102 Safari/537.36",
                        slow_mo=150 
                    )
                else:
                    logger.warning("Using non-persistent context for tweet scraping.")
                    browser_instance_st = await p.chromium.launch(
                        headless=config.HEADLESS_PLAYWRIGHT,
                        args=["--disable-blink-features=AutomationControlled", "--no-sandbox", "--disable-dev-shm-usage"],
                        slow_mo=150
                    )
                    context = await browser_instance_st.new_context(
                        user_agent="Mozilla/5.0 (X11; Linux x86_64) AppleWebKit/537.36 (KHTML, like Gecko) Chrome/98.0.4758.102 Safari/537.36"
                    )
                context_manager = context
                page = await context_manager.new_page()
                
                url = f"https://x.com/{username_queried.lstrip('@')}/with_replies" 
                logger.info(f"Navigating to Twitter profile: {url}")
                await page.goto(url, timeout=60000, wait_until="domcontentloaded") 
                
                try:
                    await page.wait_for_selector("article[data-testid='tweet']", timeout=30000)
                    logger.info("Initial tweet articles detected on page.")
                    await asyncio.sleep(1.5); await page.keyboard.press("Escape"); await asyncio.sleep(0.5); await page.keyboard.press("Escape")
                except PlaywrightTimeoutError:
                    logger.warning(f"Timed out waiting for initial tweet articles for @{username_queried}. Page might be empty or blocked."); return [] 
                
                max_scroll_attempts = limit + 15 
                for scroll_attempt in range(max_scroll_attempts):
                    if len(tweets_collected) >= limit: break 

                    try: 
                        clicked_count = await page.evaluate(JS_EXPAND_SHOWMORE_TWITTER, 5) 
                        if clicked_count > 0:
                            logger.info(f"Clicked {clicked_count} 'Show more' elements on Twitter page.");
                            await asyncio.sleep(1.5 + random.uniform(0.3, 0.9)) 
                    except PlaywrightTimeoutError: # More specific error for JS execution timeout
                        logger.warning(f"Timeout during JS 'Show More' execution for @{username_queried}.")
                    except Exception as e_sm:
                        logger.warning(f"JavaScript 'Show More' execution error: {e_sm}")

                    extracted_this_round: List[Dict[str, Any]] = []
                    newly_added_count = 0
                    try:
                        extracted_this_round = await page.evaluate(JS_EXTRACT_TWEETS_TWITTER)
                    except PlaywrightTimeoutError: # More specific error for JS execution timeout
                        logger.warning(f"Timeout during JS tweet extraction for @{username_queried}.")
                    except Exception as e_js:
                        logger.error(f"JavaScript tweet extraction (JS_EXTRACT_TWEETS_TWITTER) error: {e_js}")

                    for data in extracted_this_round: 
                        uid_parts = [
                            str(data.get('id', '')), 
                            str(data.get("username","")), 
                            str(data.get("content") or "")[:30], 
                            str(data.get("timestamp",""))
                        ]
                        uid = hashlib.md5("".join(filter(None, uid_parts)).encode('utf-8')).hexdigest()


                        if uid and uid not in seen_tweet_ids:
                            tweets_collected.append(data)
                            seen_tweet_ids.add(uid)
                            newly_added_count +=1
                            if len(tweets_collected) >= limit: break
                    
                    if newly_added_count == 0 and scroll_attempt > (limit // 2 + 7): 
                        logger.info("No new unique tweets found in several scroll attempts. Stopping.")
                        break
                    
                    # Scroll down to load more tweets
                    try:
                        await page.evaluate("window.scrollBy(0, window.innerHeight * 1.5);")
                        await asyncio.sleep(random.uniform(3.0, 5.0)) 
                    except PlaywrightTimeoutError:
                        logger.warning(f"Timeout during page scroll for @{username_queried}. Assuming end of content or page issue.")
                        break # Stop scrolling if it times out
        
    except PlaywrightTimeoutError as e:
        logger.warning(f"Playwright overall timeout during tweet scraping for @{username_queried}: {e}")
    except Exception as e:
        logger.error(f"Unexpected error during tweet scraping for @{username_queried}: {e}", exc_info=True)
    finally:
        if page and not page.is_closed(): 
            try: await page.close() 
            except Exception as e_page_close_final: logger.debug(f"Ignoring error closing page (final) for @{username_queried}: {e_page_close_final}")
        if context_manager: 
            try: await context_manager.close()
            except Exception as e_ctx_final:
                if "Target page, context or browser has been closed" not in str(e_ctx_final):
                    logger.debug(f"Error closing context (final) for @{username_queried}: {e_ctx_final}")
        if browser_instance_st and not profile_dir_usable: 
            try: await browser_instance_st.close()
            except Exception as e_browser_final: logger.debug(f"Ignoring error closing browser (final) for @{username_queried}: {e_browser_final}")

    tweets_collected.sort(key=lambda x: x.get("timestamp", ""), reverse=True) 
    logger.info(f"Finished scraping. Collected {len(tweets_collected)} unique tweets for @{username_queried}.")
    return tweets_collected[:limit] 


async def query_searx(query: str) -> List[Dict[str, Any]]:
    logger.info(f"Querying Searx for: '{query}'")
    params: Dict[str, Any] = {'q': query, 'format': 'json', 'language': 'en-US'}
    if config.SEARX_PREFERENCES:
        if "%s" in config.SEARX_PREFERENCES:
             params['preferences'] = config.SEARX_PREFERENCES % query 
        else:
             params['preferences'] = config.SEARX_PREFERENCES
            
    try:
        async with aiohttp.ClientSession() as session:
            async with session.get(config.SEARX_URL, params=params, timeout=10) as response:
                response.raise_for_status() 
                results_json = await response.json()
                return results_json.get('results', [])[:5] 
    except aiohttp.ClientError as e:
        logger.error(f"Searx query failed for '{query}': {e}")
    except json.JSONDecodeError:
        logger.error(f"Failed to decode JSON response from Searx for query '{query}'")
    return []

async def fetch_youtube_transcript(url: str) -> Optional[str]:
    try:
        video_id_match = re.search(r'(?:v=|\/|embed\/|shorts\/|youtu\.be\/|googleusercontent\.com\/youtube\.com\/(?:[0-8]\/)?)([0-9A-Za-z_-]{11})', url) 
        
        if not video_id_match:
            logger.warning(f"No YouTube video ID found in URL: {url}")
            return None
        
        video_id = video_id_match.group(1)
        logger.info(f"Fetching YouTube transcript for video ID: {video_id} (from URL: {url})")
        
        transcript_list = YouTubeTranscriptApi.list_transcripts(video_id)
        transcript_obj: Optional[Any] = None 
        
        try:
            transcript_obj = transcript_list.find_manually_created_transcript(['en', 'en-US', 'en-GB'])
        except NoTranscriptFound:
            try:
                transcript_obj = transcript_list.find_generated_transcript(['en', 'en-US', 'en-GB'])
            except NoTranscriptFound:
                available_langs = [t.language for t in transcript_list._transcripts.values()] 
                if available_langs: 
                    logger.warning(f"No English transcript for {video_id}. Available: {available_langs}. Trying first available: {available_langs[0]}.")
                    try:
                        transcript_obj = transcript_list.find_generated_transcript([available_langs[0]]) 
                    except NoTranscriptFound: 
                         logger.warning(f"Could not fetch even the first available language transcript for {video_id}.")
                else:
                    logger.warning(f"No English or any other language transcripts found for {video_id}.")

        if transcript_obj:
            fetched_data = transcript_obj.fetch()
            full_text = " ".join([entry['text'] for entry in fetched_data])
            
            if len(full_text) > config.MAX_SCRAPED_TEXT_LENGTH_FOR_PROMPT:
                logger.info(f"YouTube transcript for {url} (ID: {video_id}) truncated from {len(full_text)} to {config.MAX_SCRAPED_TEXT_LENGTH_FOR_PROMPT} chars.")
                full_text = full_text[:config.MAX_SCRAPED_TEXT_LENGTH_FOR_PROMPT] + "..."
            
            return f"(Language: {transcript_obj.language}) {full_text}" if transcript_obj.language != 'en' and not transcript_obj.language.startswith('en-') else full_text
        else:
            logger.warning(f"No transcript could be fetched for YouTube video: {url} (ID: {video_id})")
            return None
            
    except xml.etree.ElementTree.ParseError as e_xml: 
        video_id_for_log = video_id_match.group(1) if 'video_id_match' in locals() and video_id_match else 'unknown_id_xml_err'
        logger.error(f"Failed to parse YouTube transcript XML for {url} (ID: {video_id_for_log}): {e_xml}", exc_info=True)
        return None 
    except Exception as e: 
        video_id_for_log = video_id_match.group(1) if 'video_id_match' in locals() and video_id_match else 'unknown_id_gen_err'
        logger.error(f"Failed to fetch YouTube transcript for {url} (ID: {video_id_for_log}): {e}", exc_info=True)
        return None 
<|MERGE_RESOLUTION|>--- conflicted
+++ resolved
@@ -1,473 +1,465 @@
-import asyncio
-import logging
-import os
-import re
-import json 
-from typing import List, Optional, Dict, Any
-from bs4 import BeautifulSoup
-import random 
-import hashlib 
-
-import aiohttp
-from playwright.async_api import async_playwright, TimeoutError as PlaywrightTimeoutError # type: ignore
-from youtube_transcript_api import YouTubeTranscriptApi, NoTranscriptFound # type: ignore
-import xml.etree.ElementTree 
-
-# Assuming config is imported from config.py
-from config import config
-
-logger = logging.getLogger(__name__)
-
-PLAYWRIGHT_SEM = asyncio.Semaphore(config.PLAYWRIGHT_MAX_CONCURRENCY)
-
-JS_EXPAND_SHOWMORE_TWITTER = """
-(maxClicks) => {
-    let clicks = 0;
-    const getButtons = () => Array.from(document.querySelectorAll('[role="button"]'))
-        .filter(b => {
-            const t = (b.textContent || '').toLowerCase();
-            if (!t.includes('show more')) { return false; }
-            const article = b.closest('article');
-            if (!article) { return false; }
-            const articleText = article.textContent || '';
-            if (articleText.match(/grok/i)) { return false; } 
-            if (b.closest('[role="blockquote"]')) { return false; } 
-            return true;
-        });
-
-    while (clicks < maxClicks) {
-        const buttonsToClick = getButtons();
-        if (buttonsToClick.length === 0) break;
-        const button = buttonsToClick[0]; 
-        try {
-            button.click();
-            clicks++;
-        } catch (e) {
-            break; 
-        }
-    }
-    return clicks; 
-}
-"""
-
-JS_EXTRACT_TWEETS_TWITTER = """
-() => {
-    const tweets = [];
-    document.querySelectorAll('article[data-testid="tweet"]').forEach(article => {
-        try {
-            const timeTag = article.querySelector('time');
-            const timestamp = timeTag ? timeTag.getAttribute('datetime') : null;
-            
-            let tweetLink = null, id = '', username = 'unknown_user';
-            
-            const primaryLinkElement = timeTag ? timeTag.closest('a[href*="/status/"]') : null;
-            if (primaryLinkElement) {
-                tweetLink = primaryLinkElement.href;
-            } else {
-                const articleLinks = Array.from(article.querySelectorAll('a[href*="/status/"]'));
-                if (articleLinks.length > 0) {
-                    tweetLink = articleLinks.find(link => !link.href.includes("/photo/") && !link.href.includes("/video/"))?.href || articleLinks[0].href;
-                }
-            }
-
-            if (tweetLink) {
-                const match = tweetLink.match(/\/([a-zA-Z0-9_]+)\/status\/(\d+)/);
-                if (match) { 
-                    username = match[1]; 
-                    id = match[2]; 
-                }
-            }
-            
-            const tweetTextElement = article.querySelector('div[data-testid="tweetText"]');
-            const content = tweetTextElement ? tweetTextElement.innerText.trim() : '';
-
-            const socialContextElement = article.querySelector('div[data-testid="socialContext"]');
-            let is_repost = false, reposted_by = null;
-            if (socialContextElement && /reposted|retweeted/i.test(socialContextElement.innerText)) {
-                is_repost = true;
-                const userLinkInContext = socialContextElement.querySelector('a[href^="/"]'); 
-                if (userLinkInContext) {
-                    const hrefParts = userLinkInContext.href.split('/');
-                    reposted_by = hrefParts.filter(part => 
-                        !['analytics', 'likes', 'media', 'status', 'with_replies', 'following', 'followers', ''].includes(part)
-                    ).pop(); 
-                }
-            }
-
-            if (content || article.querySelector('[data-testid="tweetPhoto"], [data-testid="videoPlayer"]')) {
-                tweets.push({
-                    id: id || `no-id-${Date.now()}-${Math.random()}`, 
-                    username, 
-                    content, 
-                    timestamp: timestamp || new Date().toISOString(), 
-                    is_repost, 
-                    reposted_by,
-                    tweet_url: tweetLink || (id ? `https://x.com/${username}/status/${id}` : '') 
-                });
-            }
-        } catch (e) {
-            // console.warn('Error extracting individual tweet:', e); 
-        }
-    });
-    return tweets;
-}
-"""
-
-async def _scrape_with_bs(url: str) -> Optional[str]:
-    """Fallback scraping using aiohttp and BeautifulSoup with a Googlebot user agent."""
-    logger.info(f"Attempting BeautifulSoup fallback for {url}")
-    headers = {
-        "User-Agent": "Mozilla/5.0 (compatible; Googlebot/2.1; +http://www.google.com/bot.html)"
-    }
-    try:
-        async with aiohttp.ClientSession(headers=headers) as session:
-            async with session.get(url, timeout=20) as resp:
-                resp.raise_for_status()
-                html = await resp.text()
-        soup = BeautifulSoup(html, "html.parser")
-        for tag in soup(["script", "style", "noscript"]):
-            tag.decompose()
-        text = soup.get_text(separator=" ")
-        text = re.sub(r"\s+", " ", text).strip()
-        if text:
-            if len(text) > config.MAX_SCRAPED_TEXT_LENGTH_FOR_PROMPT:
-                logger.info(
-                    f"BS4 scraped content from {url} truncated from {len(text)} to {config.MAX_SCRAPED_TEXT_LENGTH_FOR_PROMPT} characters."
-                )
-                text = text[: config.MAX_SCRAPED_TEXT_LENGTH_FOR_PROMPT] + "..."
-            return text
-    except Exception as e:
-        logger.warning(f"BeautifulSoup fallback failed for {url}: {e}")
-    return None
-
-async def scrape_website(url: str) -> Optional[str]:
-    logger.info(f"Attempting to scrape website: {url}")
-    user_data_dir = os.path.join(os.getcwd(), ".pw-profile") 
-    profile_dir_usable = True
-    if not os.path.exists(user_data_dir):
-        try:
-            os.makedirs(user_data_dir, exist_ok=True)
-        except OSError as e:
-            profile_dir_usable = False
-            logger.error(f"Could not create or access .pw-profile directory: {e}. Playwright will use a non-persistent context.")
-
-    context_manager: Optional[Any] = None 
-    browser_instance_sw: Optional[Any] = None 
-    page: Optional[Any] = None 
-
-    try:
-        async with PLAYWRIGHT_SEM: 
-            async with async_playwright() as p:
-                if profile_dir_usable:
-                    context = await p.chromium.launch_persistent_context(
-                        user_data_dir,
-                        headless=config.HEADLESS_PLAYWRIGHT,
-                        args=["--disable-blink-features=AutomationControlled", "--no-sandbox", "--disable-dev-shm-usage"], 
-                        user_agent="Mozilla/5.0 (Windows NT 10.0; Win64; x64) AppleWebKit/537.36 (KHTML, like Gecko) Chrome/91.0.4472.124 Safari/537.36" 
-                    )
-                else: 
-                    logger.warning("Using non-persistent context for scrape_website due to profile directory issue.")
-                    browser_instance_sw = await p.chromium.launch(
-                        headless=config.HEADLESS_PLAYWRIGHT,
-                        args=["--disable-blink-features=AutomationControlled", "--no-sandbox", "--disable-dev-shm-usage"]
-                    )
-                    context = await browser_instance_sw.new_context(
-                        user_agent="Mozilla/5.0 (Windows NT 10.0; Win64; x64) AppleWebKit/537.36 (KHTML, like Gecko) Chrome/91.0.4472.124 Safari/537.36",
-                        java_script_enabled=True, 
-                        ignore_https_errors=True 
-                    )
-                context_manager = context 
-                page = await context_manager.new_page()
-                
-<<<<<<< HEAD
-                # Wait only until DOM content loads to avoid hanging on pages that never go network idle
-                logger.info(f"Navigating to {url} and waiting for DOM content to load...")
-                await page.goto(url, wait_until='domcontentloaded', timeout=35000)
-                logger.info(
-                    f"Navigation to {url} complete. Allowing time for additional JS rendering..."
-                )
-                await asyncio.sleep(2)  # Give 2 seconds for JS to potentially finish rendering after load
-=======
-                # Changed wait_until to 'networkidle' and added a small sleep for JS rendering
-                logger.info(f"Navigating to {url} and waiting for network idle...")
-                await page.goto(url, wait_until='networkidle', timeout=35000) # Increased timeout slightly
-                logger.info(f"Navigation to {url} complete. Waiting for potential JS rendering...")
-                await asyncio.sleep(2) # Give 2 seconds for JS to potentially finish rendering after network idle
->>>>>>> 7c038bbf
-
-                if config.SCRAPE_SCROLL_ATTEMPTS > 0:
-                    logger.info(
-                        f"Scrolling page up to {config.SCRAPE_SCROLL_ATTEMPTS} times to load dynamic content."
-                    )
-                    last_height = await page.evaluate("document.body.scrollHeight")
-                    for _ in range(config.SCRAPE_SCROLL_ATTEMPTS):
-                        await page.evaluate("window.scrollTo(0, document.body.scrollHeight)")
-                        await asyncio.sleep(1.5)
-                        new_height = await page.evaluate("document.body.scrollHeight")
-                        if new_height == last_height:
-                            break
-                        last_height = new_height
-                
-                content_selectors = ["article", "main", "div[role='main']", "body"] 
-                content = ""
-                for selector in content_selectors:
-                    try:
-                        element = page.locator(selector).first 
-                        if await element.count() > 0 and await element.is_visible(timeout=2000): # Shorter timeout for visibility check
-                            logger.debug(f"Attempting to get text from selector: '{selector}'")
-                            content = await element.inner_text(timeout=5000) 
-                            if content and len(content.strip()) > 200: 
-                                logger.info(f"Found substantial content with selector '{selector}'.")
-                                break 
-                        else:
-                            logger.debug(f"Selector '{selector}' not found or not visible on {url}")
-                    except PlaywrightTimeoutError:
-                        logger.debug(f"Timeout waiting for selector '{selector}' or its text on {url}")
-                    except Exception as e_sel: 
-                        logger.warning(f"Error processing selector '{selector}' on {url}: {e_sel}")
-                
-                if (not content or len(content.strip()) < 100) and page.url != "about:blank":
-                    logger.info(f"Primary selectors yielded little content for {url}. Falling back to document.body.innerText.")
-                    try:
-                        body_content = await page.evaluate('document.body ? document.body.innerText : ""')
-                        if body_content:
-                            content = body_content 
-                    except Exception as e_body_eval:
-                        logger.warning(f"Error evaluating document.body.innerText for {url}: {e_body_eval}")
-                
-                if content:
-                    content = content.strip()
-                    content = re.sub(r"\s\s+", " ", content)
-                    if len(content) > config.MAX_SCRAPED_TEXT_LENGTH_FOR_PROMPT:
-                        logger.info(
-                            f"Scraped content from {url} was truncated from {len(content)} to {config.MAX_SCRAPED_TEXT_LENGTH_FOR_PROMPT} characters."
-                        )
-                        content = (
-                            content[: config.MAX_SCRAPED_TEXT_LENGTH_FOR_PROMPT] + "..."
-                        )
-                    return content if content else None
-                else:
-                    logger.warning(
-                        f"No substantial content extracted from {url} after trying all selectors and body.innerText fallback."
-                    )
-                    bs_content = await _scrape_with_bs(url)
-                    if bs_content:
-                        logger.info("BeautifulSoup fallback succeeded.")
-                        return bs_content
-                    return None
-
-    except PlaywrightTimeoutError:
-        logger.error(f"Playwright timed out during the scraping process for {url}")
-        return "Scraping timed out." 
-    except Exception as e:
-        logger.error(f"Playwright encountered an unexpected error for {url}: {e}", exc_info=True)
-        return "Failed to scrape the website due to an unexpected error." 
-    finally:
-        if page and not page.is_closed():
-            try: await page.close()
-            except Exception: pass 
-        if context_manager: 
-            try: await context_manager.close()
-            except Exception as e_ctx: 
-                if "Target page, context or browser has been closed" not in str(e_ctx):
-                    logger.debug(f"Ignoring error during context closure for {url}: {e_ctx}") 
-        if browser_instance_sw and not profile_dir_usable: 
-            try: await browser_instance_sw.close()
-            except Exception: pass
-
-async def scrape_latest_tweets(username_queried: str, limit: int = 10) -> List[Dict[str, Any]]:
-    logger.info(f"Scraping last {limit} tweets for @{username_queried} (profile page, with replies) using Playwright JS execution.")
-    tweets_collected: List[Dict[str, Any]] = []
-    seen_tweet_ids: set[str] = set() 
-    
-    user_data_dir = os.path.join(os.getcwd(), ".pw-profile")
-    profile_dir_usable = True
-    if not os.path.exists(user_data_dir):
-        try:
-            os.makedirs(user_data_dir, exist_ok=True)
-        except OSError:
-            profile_dir_usable = False
-            logger.error("Could not create .pw-profile. Using non-persistent context for tweet scraping.")
-
-    context_manager: Optional[Any] = None
-    browser_instance_st: Optional[Any] = None
-    page: Optional[Any] = None
-    try:
-        async with PLAYWRIGHT_SEM:
-            async with async_playwright() as p:
-                if profile_dir_usable:
-                    context = await p.chromium.launch_persistent_context(
-                        user_data_dir, headless=config.HEADLESS_PLAYWRIGHT,
-                        args=["--disable-blink-features=AutomationControlled", "--no-sandbox", "--disable-dev-shm-usage"],
-                        user_agent="Mozilla/5.0 (X11; Linux x86_64) AppleWebKit/537.36 (KHTML, like Gecko) Chrome/98.0.4758.102 Safari/537.36",
-                        slow_mo=150 
-                    )
-                else:
-                    logger.warning("Using non-persistent context for tweet scraping.")
-                    browser_instance_st = await p.chromium.launch(
-                        headless=config.HEADLESS_PLAYWRIGHT,
-                        args=["--disable-blink-features=AutomationControlled", "--no-sandbox", "--disable-dev-shm-usage"],
-                        slow_mo=150
-                    )
-                    context = await browser_instance_st.new_context(
-                        user_agent="Mozilla/5.0 (X11; Linux x86_64) AppleWebKit/537.36 (KHTML, like Gecko) Chrome/98.0.4758.102 Safari/537.36"
-                    )
-                context_manager = context
-                page = await context_manager.new_page()
-                
-                url = f"https://x.com/{username_queried.lstrip('@')}/with_replies" 
-                logger.info(f"Navigating to Twitter profile: {url}")
-                await page.goto(url, timeout=60000, wait_until="domcontentloaded") 
-                
-                try:
-                    await page.wait_for_selector("article[data-testid='tweet']", timeout=30000)
-                    logger.info("Initial tweet articles detected on page.")
-                    await asyncio.sleep(1.5); await page.keyboard.press("Escape"); await asyncio.sleep(0.5); await page.keyboard.press("Escape")
-                except PlaywrightTimeoutError:
-                    logger.warning(f"Timed out waiting for initial tweet articles for @{username_queried}. Page might be empty or blocked."); return [] 
-                
-                max_scroll_attempts = limit + 15 
-                for scroll_attempt in range(max_scroll_attempts):
-                    if len(tweets_collected) >= limit: break 
-
-                    try: 
-                        clicked_count = await page.evaluate(JS_EXPAND_SHOWMORE_TWITTER, 5) 
-                        if clicked_count > 0:
-                            logger.info(f"Clicked {clicked_count} 'Show more' elements on Twitter page.");
-                            await asyncio.sleep(1.5 + random.uniform(0.3, 0.9)) 
-                    except PlaywrightTimeoutError: # More specific error for JS execution timeout
-                        logger.warning(f"Timeout during JS 'Show More' execution for @{username_queried}.")
-                    except Exception as e_sm:
-                        logger.warning(f"JavaScript 'Show More' execution error: {e_sm}")
-
-                    extracted_this_round: List[Dict[str, Any]] = []
-                    newly_added_count = 0
-                    try:
-                        extracted_this_round = await page.evaluate(JS_EXTRACT_TWEETS_TWITTER)
-                    except PlaywrightTimeoutError: # More specific error for JS execution timeout
-                        logger.warning(f"Timeout during JS tweet extraction for @{username_queried}.")
-                    except Exception as e_js:
-                        logger.error(f"JavaScript tweet extraction (JS_EXTRACT_TWEETS_TWITTER) error: {e_js}")
-
-                    for data in extracted_this_round: 
-                        uid_parts = [
-                            str(data.get('id', '')), 
-                            str(data.get("username","")), 
-                            str(data.get("content") or "")[:30], 
-                            str(data.get("timestamp",""))
-                        ]
-                        uid = hashlib.md5("".join(filter(None, uid_parts)).encode('utf-8')).hexdigest()
-
-
-                        if uid and uid not in seen_tweet_ids:
-                            tweets_collected.append(data)
-                            seen_tweet_ids.add(uid)
-                            newly_added_count +=1
-                            if len(tweets_collected) >= limit: break
-                    
-                    if newly_added_count == 0 and scroll_attempt > (limit // 2 + 7): 
-                        logger.info("No new unique tweets found in several scroll attempts. Stopping.")
-                        break
-                    
-                    # Scroll down to load more tweets
-                    try:
-                        await page.evaluate("window.scrollBy(0, window.innerHeight * 1.5);")
-                        await asyncio.sleep(random.uniform(3.0, 5.0)) 
-                    except PlaywrightTimeoutError:
-                        logger.warning(f"Timeout during page scroll for @{username_queried}. Assuming end of content or page issue.")
-                        break # Stop scrolling if it times out
-        
-    except PlaywrightTimeoutError as e:
-        logger.warning(f"Playwright overall timeout during tweet scraping for @{username_queried}: {e}")
-    except Exception as e:
-        logger.error(f"Unexpected error during tweet scraping for @{username_queried}: {e}", exc_info=True)
-    finally:
-        if page and not page.is_closed(): 
-            try: await page.close() 
-            except Exception as e_page_close_final: logger.debug(f"Ignoring error closing page (final) for @{username_queried}: {e_page_close_final}")
-        if context_manager: 
-            try: await context_manager.close()
-            except Exception as e_ctx_final:
-                if "Target page, context or browser has been closed" not in str(e_ctx_final):
-                    logger.debug(f"Error closing context (final) for @{username_queried}: {e_ctx_final}")
-        if browser_instance_st and not profile_dir_usable: 
-            try: await browser_instance_st.close()
-            except Exception as e_browser_final: logger.debug(f"Ignoring error closing browser (final) for @{username_queried}: {e_browser_final}")
-
-    tweets_collected.sort(key=lambda x: x.get("timestamp", ""), reverse=True) 
-    logger.info(f"Finished scraping. Collected {len(tweets_collected)} unique tweets for @{username_queried}.")
-    return tweets_collected[:limit] 
-
-
-async def query_searx(query: str) -> List[Dict[str, Any]]:
-    logger.info(f"Querying Searx for: '{query}'")
-    params: Dict[str, Any] = {'q': query, 'format': 'json', 'language': 'en-US'}
-    if config.SEARX_PREFERENCES:
-        if "%s" in config.SEARX_PREFERENCES:
-             params['preferences'] = config.SEARX_PREFERENCES % query 
-        else:
-             params['preferences'] = config.SEARX_PREFERENCES
-            
-    try:
-        async with aiohttp.ClientSession() as session:
-            async with session.get(config.SEARX_URL, params=params, timeout=10) as response:
-                response.raise_for_status() 
-                results_json = await response.json()
-                return results_json.get('results', [])[:5] 
-    except aiohttp.ClientError as e:
-        logger.error(f"Searx query failed for '{query}': {e}")
-    except json.JSONDecodeError:
-        logger.error(f"Failed to decode JSON response from Searx for query '{query}'")
-    return []
-
-async def fetch_youtube_transcript(url: str) -> Optional[str]:
-    try:
-        video_id_match = re.search(r'(?:v=|\/|embed\/|shorts\/|youtu\.be\/|googleusercontent\.com\/youtube\.com\/(?:[0-8]\/)?)([0-9A-Za-z_-]{11})', url) 
-        
-        if not video_id_match:
-            logger.warning(f"No YouTube video ID found in URL: {url}")
-            return None
-        
-        video_id = video_id_match.group(1)
-        logger.info(f"Fetching YouTube transcript for video ID: {video_id} (from URL: {url})")
-        
-        transcript_list = YouTubeTranscriptApi.list_transcripts(video_id)
-        transcript_obj: Optional[Any] = None 
-        
-        try:
-            transcript_obj = transcript_list.find_manually_created_transcript(['en', 'en-US', 'en-GB'])
-        except NoTranscriptFound:
-            try:
-                transcript_obj = transcript_list.find_generated_transcript(['en', 'en-US', 'en-GB'])
-            except NoTranscriptFound:
-                available_langs = [t.language for t in transcript_list._transcripts.values()] 
-                if available_langs: 
-                    logger.warning(f"No English transcript for {video_id}. Available: {available_langs}. Trying first available: {available_langs[0]}.")
-                    try:
-                        transcript_obj = transcript_list.find_generated_transcript([available_langs[0]]) 
-                    except NoTranscriptFound: 
-                         logger.warning(f"Could not fetch even the first available language transcript for {video_id}.")
-                else:
-                    logger.warning(f"No English or any other language transcripts found for {video_id}.")
-
-        if transcript_obj:
-            fetched_data = transcript_obj.fetch()
-            full_text = " ".join([entry['text'] for entry in fetched_data])
-            
-            if len(full_text) > config.MAX_SCRAPED_TEXT_LENGTH_FOR_PROMPT:
-                logger.info(f"YouTube transcript for {url} (ID: {video_id}) truncated from {len(full_text)} to {config.MAX_SCRAPED_TEXT_LENGTH_FOR_PROMPT} chars.")
-                full_text = full_text[:config.MAX_SCRAPED_TEXT_LENGTH_FOR_PROMPT] + "..."
-            
-            return f"(Language: {transcript_obj.language}) {full_text}" if transcript_obj.language != 'en' and not transcript_obj.language.startswith('en-') else full_text
-        else:
-            logger.warning(f"No transcript could be fetched for YouTube video: {url} (ID: {video_id})")
-            return None
-            
-    except xml.etree.ElementTree.ParseError as e_xml: 
-        video_id_for_log = video_id_match.group(1) if 'video_id_match' in locals() and video_id_match else 'unknown_id_xml_err'
-        logger.error(f"Failed to parse YouTube transcript XML for {url} (ID: {video_id_for_log}): {e_xml}", exc_info=True)
-        return None 
-    except Exception as e: 
-        video_id_for_log = video_id_match.group(1) if 'video_id_match' in locals() and video_id_match else 'unknown_id_gen_err'
-        logger.error(f"Failed to fetch YouTube transcript for {url} (ID: {video_id_for_log}): {e}", exc_info=True)
-        return None 
+import asyncio
+import logging
+import os
+import re
+import json 
+from typing import List, Optional, Dict, Any
+from bs4 import BeautifulSoup
+import random 
+import hashlib 
+
+import aiohttp
+from playwright.async_api import async_playwright, TimeoutError as PlaywrightTimeoutError # type: ignore
+from youtube_transcript_api import YouTubeTranscriptApi, NoTranscriptFound # type: ignore
+import xml.etree.ElementTree 
+
+# Assuming config is imported from config.py
+from config import config
+
+logger = logging.getLogger(__name__)
+
+PLAYWRIGHT_SEM = asyncio.Semaphore(config.PLAYWRIGHT_MAX_CONCURRENCY)
+
+JS_EXPAND_SHOWMORE_TWITTER = """
+(maxClicks) => {
+    let clicks = 0;
+    const getButtons = () => Array.from(document.querySelectorAll('[role="button"]'))
+        .filter(b => {
+            const t = (b.textContent || '').toLowerCase();
+            if (!t.includes('show more')) { return false; }
+            const article = b.closest('article');
+            if (!article) { return false; }
+            const articleText = article.textContent || '';
+            if (articleText.match(/grok/i)) { return false; } 
+            if (b.closest('[role="blockquote"]')) { return false; } 
+            return true;
+        });
+
+    while (clicks < maxClicks) {
+        const buttonsToClick = getButtons();
+        if (buttonsToClick.length === 0) break;
+        const button = buttonsToClick[0]; 
+        try {
+            button.click();
+            clicks++;
+        } catch (e) {
+            break; 
+        }
+    }
+    return clicks; 
+}
+"""
+
+JS_EXTRACT_TWEETS_TWITTER = """
+() => {
+    const tweets = [];
+    document.querySelectorAll('article[data-testid="tweet"]').forEach(article => {
+        try {
+            const timeTag = article.querySelector('time');
+            const timestamp = timeTag ? timeTag.getAttribute('datetime') : null;
+            
+            let tweetLink = null, id = '', username = 'unknown_user';
+            
+            const primaryLinkElement = timeTag ? timeTag.closest('a[href*="/status/"]') : null;
+            if (primaryLinkElement) {
+                tweetLink = primaryLinkElement.href;
+            } else {
+                const articleLinks = Array.from(article.querySelectorAll('a[href*="/status/"]'));
+                if (articleLinks.length > 0) {
+                    tweetLink = articleLinks.find(link => !link.href.includes("/photo/") && !link.href.includes("/video/"))?.href || articleLinks[0].href;
+                }
+            }
+
+            if (tweetLink) {
+                const match = tweetLink.match(/\/([a-zA-Z0-9_]+)\/status\/(\d+)/);
+                if (match) { 
+                    username = match[1]; 
+                    id = match[2]; 
+                }
+            }
+            
+            const tweetTextElement = article.querySelector('div[data-testid="tweetText"]');
+            const content = tweetTextElement ? tweetTextElement.innerText.trim() : '';
+
+            const socialContextElement = article.querySelector('div[data-testid="socialContext"]');
+            let is_repost = false, reposted_by = null;
+            if (socialContextElement && /reposted|retweeted/i.test(socialContextElement.innerText)) {
+                is_repost = true;
+                const userLinkInContext = socialContextElement.querySelector('a[href^="/"]'); 
+                if (userLinkInContext) {
+                    const hrefParts = userLinkInContext.href.split('/');
+                    reposted_by = hrefParts.filter(part => 
+                        !['analytics', 'likes', 'media', 'status', 'with_replies', 'following', 'followers', ''].includes(part)
+                    ).pop(); 
+                }
+            }
+
+            if (content || article.querySelector('[data-testid="tweetPhoto"], [data-testid="videoPlayer"]')) {
+                tweets.push({
+                    id: id || `no-id-${Date.now()}-${Math.random()}`, 
+                    username, 
+                    content, 
+                    timestamp: timestamp || new Date().toISOString(), 
+                    is_repost, 
+                    reposted_by,
+                    tweet_url: tweetLink || (id ? `https://x.com/${username}/status/${id}` : '') 
+                });
+            }
+        } catch (e) {
+            // console.warn('Error extracting individual tweet:', e); 
+        }
+    });
+    return tweets;
+}
+"""
+
+async def _scrape_with_bs(url: str) -> Optional[str]:
+    """Fallback scraping using aiohttp and BeautifulSoup with a Googlebot user agent."""
+    logger.info(f"Attempting BeautifulSoup fallback for {url}")
+    headers = {
+        "User-Agent": "Mozilla/5.0 (compatible; Googlebot/2.1; +http://www.google.com/bot.html)"
+    }
+    try:
+        async with aiohttp.ClientSession(headers=headers) as session:
+            async with session.get(url, timeout=20) as resp:
+                resp.raise_for_status()
+                html = await resp.text()
+        soup = BeautifulSoup(html, "html.parser")
+        for tag in soup(["script", "style", "noscript"]):
+            tag.decompose()
+        text = soup.get_text(separator=" ")
+        text = re.sub(r"\s+", " ", text).strip()
+        if text:
+            if len(text) > config.MAX_SCRAPED_TEXT_LENGTH_FOR_PROMPT:
+                logger.info(
+                    f"BS4 scraped content from {url} truncated from {len(text)} to {config.MAX_SCRAPED_TEXT_LENGTH_FOR_PROMPT} characters."
+                )
+                text = text[: config.MAX_SCRAPED_TEXT_LENGTH_FOR_PROMPT] + "..."
+            return text
+    except Exception as e:
+        logger.warning(f"BeautifulSoup fallback failed for {url}: {e}")
+    return None
+
+async def scrape_website(url: str) -> Optional[str]:
+    logger.info(f"Attempting to scrape website: {url}")
+    user_data_dir = os.path.join(os.getcwd(), ".pw-profile") 
+    profile_dir_usable = True
+    if not os.path.exists(user_data_dir):
+        try:
+            os.makedirs(user_data_dir, exist_ok=True)
+        except OSError as e:
+            profile_dir_usable = False
+            logger.error(f"Could not create or access .pw-profile directory: {e}. Playwright will use a non-persistent context.")
+
+    context_manager: Optional[Any] = None 
+    browser_instance_sw: Optional[Any] = None 
+    page: Optional[Any] = None 
+
+    try:
+        async with PLAYWRIGHT_SEM: 
+            async with async_playwright() as p:
+                if profile_dir_usable:
+                    context = await p.chromium.launch_persistent_context(
+                        user_data_dir,
+                        headless=config.HEADLESS_PLAYWRIGHT,
+                        args=["--disable-blink-features=AutomationControlled", "--no-sandbox", "--disable-dev-shm-usage"], 
+                        user_agent="Mozilla/5.0 (Windows NT 10.0; Win64; x64) AppleWebKit/537.36 (KHTML, like Gecko) Chrome/91.0.4472.124 Safari/537.36" 
+                    )
+                else: 
+                    logger.warning("Using non-persistent context for scrape_website due to profile directory issue.")
+                    browser_instance_sw = await p.chromium.launch(
+                        headless=config.HEADLESS_PLAYWRIGHT,
+                        args=["--disable-blink-features=AutomationControlled", "--no-sandbox", "--disable-dev-shm-usage"]
+                    )
+                    context = await browser_instance_sw.new_context(
+                        user_agent="Mozilla/5.0 (Windows NT 10.0; Win64; x64) AppleWebKit/537.36 (KHTML, like Gecko) Chrome/91.0.4472.124 Safari/537.36",
+                        java_script_enabled=True, 
+                        ignore_https_errors=True 
+                    )
+                context_manager = context 
+                page = await context_manager.new_page()
+                
+                # Wait only until DOM content loads to avoid hanging on pages that never go network idle
+                logger.info(f"Navigating to {url} and waiting for DOM content to load...")
+                await page.goto(url, wait_until='domcontentloaded', timeout=35000)
+                logger.info(
+                    f"Navigation to {url} complete. Allowing time for additional JS rendering..."
+                )
+                await asyncio.sleep(2)  # Give 2 seconds for JS to potentially finish rendering after load
+
+                if config.SCRAPE_SCROLL_ATTEMPTS > 0:
+                    logger.info(
+                        f"Scrolling page up to {config.SCRAPE_SCROLL_ATTEMPTS} times to load dynamic content."
+                    )
+                    last_height = await page.evaluate("document.body.scrollHeight")
+                    for _ in range(config.SCRAPE_SCROLL_ATTEMPTS):
+                        await page.evaluate("window.scrollTo(0, document.body.scrollHeight)")
+                        await asyncio.sleep(1.5)
+                        new_height = await page.evaluate("document.body.scrollHeight")
+                        if new_height == last_height:
+                            break
+                        last_height = new_height
+                
+                content_selectors = ["article", "main", "div[role='main']", "body"] 
+                content = ""
+                for selector in content_selectors:
+                    try:
+                        element = page.locator(selector).first 
+                        if await element.count() > 0 and await element.is_visible(timeout=2000): # Shorter timeout for visibility check
+                            logger.debug(f"Attempting to get text from selector: '{selector}'")
+                            content = await element.inner_text(timeout=5000) 
+                            if content and len(content.strip()) > 200: 
+                                logger.info(f"Found substantial content with selector '{selector}'.")
+                                break 
+                        else:
+                            logger.debug(f"Selector '{selector}' not found or not visible on {url}")
+                    except PlaywrightTimeoutError:
+                        logger.debug(f"Timeout waiting for selector '{selector}' or its text on {url}")
+                    except Exception as e_sel: 
+                        logger.warning(f"Error processing selector '{selector}' on {url}: {e_sel}")
+                
+                if (not content or len(content.strip()) < 100) and page.url != "about:blank":
+                    logger.info(f"Primary selectors yielded little content for {url}. Falling back to document.body.innerText.")
+                    try:
+                        body_content = await page.evaluate('document.body ? document.body.innerText : ""')
+                        if body_content:
+                            content = body_content 
+                    except Exception as e_body_eval:
+                        logger.warning(f"Error evaluating document.body.innerText for {url}: {e_body_eval}")
+                
+                if content:
+                    content = content.strip()
+                    content = re.sub(r"\s\s+", " ", content)
+                    if len(content) > config.MAX_SCRAPED_TEXT_LENGTH_FOR_PROMPT:
+                        logger.info(
+                            f"Scraped content from {url} was truncated from {len(content)} to {config.MAX_SCRAPED_TEXT_LENGTH_FOR_PROMPT} characters."
+                        )
+                        content = (
+                            content[: config.MAX_SCRAPED_TEXT_LENGTH_FOR_PROMPT] + "..."
+                        )
+                    return content if content else None
+                else:
+                    logger.warning(
+                        f"No substantial content extracted from {url} after trying all selectors and body.innerText fallback."
+                    )
+                    bs_content = await _scrape_with_bs(url)
+                    if bs_content:
+                        logger.info("BeautifulSoup fallback succeeded.")
+                        return bs_content
+                    return None
+
+    except PlaywrightTimeoutError:
+        logger.error(f"Playwright timed out during the scraping process for {url}")
+        return "Scraping timed out." 
+    except Exception as e:
+        logger.error(f"Playwright encountered an unexpected error for {url}: {e}", exc_info=True)
+        return "Failed to scrape the website due to an unexpected error." 
+    finally:
+        if page and not page.is_closed():
+            try: await page.close()
+            except Exception: pass 
+        if context_manager: 
+            try: await context_manager.close()
+            except Exception as e_ctx: 
+                if "Target page, context or browser has been closed" not in str(e_ctx):
+                    logger.debug(f"Ignoring error during context closure for {url}: {e_ctx}") 
+        if browser_instance_sw and not profile_dir_usable: 
+            try: await browser_instance_sw.close()
+            except Exception: pass
+
+async def scrape_latest_tweets(username_queried: str, limit: int = 10) -> List[Dict[str, Any]]:
+    logger.info(f"Scraping last {limit} tweets for @{username_queried} (profile page, with replies) using Playwright JS execution.")
+    tweets_collected: List[Dict[str, Any]] = []
+    seen_tweet_ids: set[str] = set() 
+    
+    user_data_dir = os.path.join(os.getcwd(), ".pw-profile")
+    profile_dir_usable = True
+    if not os.path.exists(user_data_dir):
+        try:
+            os.makedirs(user_data_dir, exist_ok=True)
+        except OSError:
+            profile_dir_usable = False
+            logger.error("Could not create .pw-profile. Using non-persistent context for tweet scraping.")
+
+    context_manager: Optional[Any] = None
+    browser_instance_st: Optional[Any] = None
+    page: Optional[Any] = None
+    try:
+        async with PLAYWRIGHT_SEM:
+            async with async_playwright() as p:
+                if profile_dir_usable:
+                    context = await p.chromium.launch_persistent_context(
+                        user_data_dir, headless=config.HEADLESS_PLAYWRIGHT,
+                        args=["--disable-blink-features=AutomationControlled", "--no-sandbox", "--disable-dev-shm-usage"],
+                        user_agent="Mozilla/5.0 (X11; Linux x86_64) AppleWebKit/537.36 (KHTML, like Gecko) Chrome/98.0.4758.102 Safari/537.36",
+                        slow_mo=150 
+                    )
+                else:
+                    logger.warning("Using non-persistent context for tweet scraping.")
+                    browser_instance_st = await p.chromium.launch(
+                        headless=config.HEADLESS_PLAYWRIGHT,
+                        args=["--disable-blink-features=AutomationControlled", "--no-sandbox", "--disable-dev-shm-usage"],
+                        slow_mo=150
+                    )
+                    context = await browser_instance_st.new_context(
+                        user_agent="Mozilla/5.0 (X11; Linux x86_64) AppleWebKit/537.36 (KHTML, like Gecko) Chrome/98.0.4758.102 Safari/537.36"
+                    )
+                context_manager = context
+                page = await context_manager.new_page()
+                
+                url = f"https://x.com/{username_queried.lstrip('@')}/with_replies" 
+                logger.info(f"Navigating to Twitter profile: {url}")
+                await page.goto(url, timeout=60000, wait_until="domcontentloaded") 
+                
+                try:
+                    await page.wait_for_selector("article[data-testid='tweet']", timeout=30000)
+                    logger.info("Initial tweet articles detected on page.")
+                    await asyncio.sleep(1.5); await page.keyboard.press("Escape"); await asyncio.sleep(0.5); await page.keyboard.press("Escape")
+                except PlaywrightTimeoutError:
+                    logger.warning(f"Timed out waiting for initial tweet articles for @{username_queried}. Page might be empty or blocked."); return [] 
+                
+                max_scroll_attempts = limit + 15 
+                for scroll_attempt in range(max_scroll_attempts):
+                    if len(tweets_collected) >= limit: break 
+
+                    try: 
+                        clicked_count = await page.evaluate(JS_EXPAND_SHOWMORE_TWITTER, 5) 
+                        if clicked_count > 0:
+                            logger.info(f"Clicked {clicked_count} 'Show more' elements on Twitter page.");
+                            await asyncio.sleep(1.5 + random.uniform(0.3, 0.9)) 
+                    except PlaywrightTimeoutError: # More specific error for JS execution timeout
+                        logger.warning(f"Timeout during JS 'Show More' execution for @{username_queried}.")
+                    except Exception as e_sm:
+                        logger.warning(f"JavaScript 'Show More' execution error: {e_sm}")
+
+                    extracted_this_round: List[Dict[str, Any]] = []
+                    newly_added_count = 0
+                    try:
+                        extracted_this_round = await page.evaluate(JS_EXTRACT_TWEETS_TWITTER)
+                    except PlaywrightTimeoutError: # More specific error for JS execution timeout
+                        logger.warning(f"Timeout during JS tweet extraction for @{username_queried}.")
+                    except Exception as e_js:
+                        logger.error(f"JavaScript tweet extraction (JS_EXTRACT_TWEETS_TWITTER) error: {e_js}")
+
+                    for data in extracted_this_round: 
+                        uid_parts = [
+                            str(data.get('id', '')), 
+                            str(data.get("username","")), 
+                            str(data.get("content") or "")[:30], 
+                            str(data.get("timestamp",""))
+                        ]
+                        uid = hashlib.md5("".join(filter(None, uid_parts)).encode('utf-8')).hexdigest()
+
+
+                        if uid and uid not in seen_tweet_ids:
+                            tweets_collected.append(data)
+                            seen_tweet_ids.add(uid)
+                            newly_added_count +=1
+                            if len(tweets_collected) >= limit: break
+                    
+                    if newly_added_count == 0 and scroll_attempt > (limit // 2 + 7): 
+                        logger.info("No new unique tweets found in several scroll attempts. Stopping.")
+                        break
+                    
+                    # Scroll down to load more tweets
+                    try:
+                        await page.evaluate("window.scrollBy(0, window.innerHeight * 1.5);")
+                        await asyncio.sleep(random.uniform(3.0, 5.0)) 
+                    except PlaywrightTimeoutError:
+                        logger.warning(f"Timeout during page scroll for @{username_queried}. Assuming end of content or page issue.")
+                        break # Stop scrolling if it times out
+        
+    except PlaywrightTimeoutError as e:
+        logger.warning(f"Playwright overall timeout during tweet scraping for @{username_queried}: {e}")
+    except Exception as e:
+        logger.error(f"Unexpected error during tweet scraping for @{username_queried}: {e}", exc_info=True)
+    finally:
+        if page and not page.is_closed(): 
+            try: await page.close() 
+            except Exception as e_page_close_final: logger.debug(f"Ignoring error closing page (final) for @{username_queried}: {e_page_close_final}")
+        if context_manager: 
+            try: await context_manager.close()
+            except Exception as e_ctx_final:
+                if "Target page, context or browser has been closed" not in str(e_ctx_final):
+                    logger.debug(f"Error closing context (final) for @{username_queried}: {e_ctx_final}")
+        if browser_instance_st and not profile_dir_usable: 
+            try: await browser_instance_st.close()
+            except Exception as e_browser_final: logger.debug(f"Ignoring error closing browser (final) for @{username_queried}: {e_browser_final}")
+
+    tweets_collected.sort(key=lambda x: x.get("timestamp", ""), reverse=True) 
+    logger.info(f"Finished scraping. Collected {len(tweets_collected)} unique tweets for @{username_queried}.")
+    return tweets_collected[:limit] 
+
+
+async def query_searx(query: str) -> List[Dict[str, Any]]:
+    logger.info(f"Querying Searx for: '{query}'")
+    params: Dict[str, Any] = {'q': query, 'format': 'json', 'language': 'en-US'}
+    if config.SEARX_PREFERENCES:
+        if "%s" in config.SEARX_PREFERENCES:
+             params['preferences'] = config.SEARX_PREFERENCES % query 
+        else:
+             params['preferences'] = config.SEARX_PREFERENCES
+            
+    try:
+        async with aiohttp.ClientSession() as session:
+            async with session.get(config.SEARX_URL, params=params, timeout=10) as response:
+                response.raise_for_status() 
+                results_json = await response.json()
+                return results_json.get('results', [])[:5] 
+    except aiohttp.ClientError as e:
+        logger.error(f"Searx query failed for '{query}': {e}")
+    except json.JSONDecodeError:
+        logger.error(f"Failed to decode JSON response from Searx for query '{query}'")
+    return []
+
+async def fetch_youtube_transcript(url: str) -> Optional[str]:
+    try:
+        video_id_match = re.search(r'(?:v=|\/|embed\/|shorts\/|youtu\.be\/|googleusercontent\.com\/youtube\.com\/(?:[0-8]\/)?)([0-9A-Za-z_-]{11})', url) 
+        
+        if not video_id_match:
+            logger.warning(f"No YouTube video ID found in URL: {url}")
+            return None
+        
+        video_id = video_id_match.group(1)
+        logger.info(f"Fetching YouTube transcript for video ID: {video_id} (from URL: {url})")
+        
+        transcript_list = YouTubeTranscriptApi.list_transcripts(video_id)
+        transcript_obj: Optional[Any] = None 
+        
+        try:
+            transcript_obj = transcript_list.find_manually_created_transcript(['en', 'en-US', 'en-GB'])
+        except NoTranscriptFound:
+            try:
+                transcript_obj = transcript_list.find_generated_transcript(['en', 'en-US', 'en-GB'])
+            except NoTranscriptFound:
+                available_langs = [t.language for t in transcript_list._transcripts.values()] 
+                if available_langs: 
+                    logger.warning(f"No English transcript for {video_id}. Available: {available_langs}. Trying first available: {available_langs[0]}.")
+                    try:
+                        transcript_obj = transcript_list.find_generated_transcript([available_langs[0]]) 
+                    except NoTranscriptFound: 
+                         logger.warning(f"Could not fetch even the first available language transcript for {video_id}.")
+                else:
+                    logger.warning(f"No English or any other language transcripts found for {video_id}.")
+
+        if transcript_obj:
+            fetched_data = transcript_obj.fetch()
+            full_text = " ".join([entry['text'] for entry in fetched_data])
+            
+            if len(full_text) > config.MAX_SCRAPED_TEXT_LENGTH_FOR_PROMPT:
+                logger.info(f"YouTube transcript for {url} (ID: {video_id}) truncated from {len(full_text)} to {config.MAX_SCRAPED_TEXT_LENGTH_FOR_PROMPT} chars.")
+                full_text = full_text[:config.MAX_SCRAPED_TEXT_LENGTH_FOR_PROMPT] + "..."
+            
+            return f"(Language: {transcript_obj.language}) {full_text}" if transcript_obj.language != 'en' and not transcript_obj.language.startswith('en-') else full_text
+        else:
+            logger.warning(f"No transcript could be fetched for YouTube video: {url} (ID: {video_id})")
+            return None
+            
+    except xml.etree.ElementTree.ParseError as e_xml: 
+        video_id_for_log = video_id_match.group(1) if 'video_id_match' in locals() and video_id_match else 'unknown_id_xml_err'
+        logger.error(f"Failed to parse YouTube transcript XML for {url} (ID: {video_id_for_log}): {e_xml}", exc_info=True)
+        return None 
+    except Exception as e: 
+        video_id_for_log = video_id_match.group(1) if 'video_id_match' in locals() and video_id_match else 'unknown_id_gen_err'
+        logger.error(f"Failed to fetch YouTube transcript for {url} (ID: {video_id_for_log}): {e}", exc_info=True)
+        return None 